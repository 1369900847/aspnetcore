--- conflicted
+++ resolved
@@ -148,12 +148,7 @@
     <MSBuild Projects="$(MSBuildProjectFullPath)" Targets="_BuildDockerImage" Properties="Image=$(Image)" />
 
     <ItemGroup>
-<<<<<<< HEAD
-      <RpmNonUpgradeableSharedFxDependencies Include="$(DotnetRuntimeInstallerPrefix)" Version="$(MicrosoftNETCoreApp22PackageVersion)" />
-      <RpmSharedFxDependencies Include="$(DotnetRuntimeUpgradeableInstallerPrefix)" Version="$(MicrosoftNETCoreApp22InstallerVersion)" />
-=======
-      <RpmSharedFxDependencies Include="$(DotnetRuntimeInstallerPrefix)" Version="$(MicrosoftNETCoreApp21InstallerVersion)" />
->>>>>>> c801671f
+      <RpmSharedFxDependencies Include="$(DotnetRuntimeInstallerPrefix)" Version="$(MicrosoftNETCoreApp22InstallerVersion)" />
       <RpmRHSharedFxDirectories Include="$(RHInstallRoot)/shared" />
       <RpmGenericSharedFxDirectories Include="$(InstallRoot)/shared" />
     </ItemGroup>
@@ -257,12 +252,7 @@
     </PropertyGroup>
 
     <ItemGroup>
-<<<<<<< HEAD
-      <_DebNonUpgradeableSharedFxDependencies Include="$(DotnetRuntimeInstallerPrefix)"/>
-      <_DebSharedFxDependencies Include="$(DotnetRuntimeUpgradeableInstallerPrefix)" Version="$(DotnetCoreDebianPackageVersion)"/>
-=======
-      <_DebSharedFxDependencies Include="$(DotnetRuntimeInstallerPrefix)" Version="$(NETCoreApp21DebVersion)"/>
->>>>>>> c801671f
+      <_DebSharedFxDependencies Include="$(DotnetRuntimeInstallerPrefix)" Version="$(DotnetCoreDebianPackageVersion)"/>
     </ItemGroup>
 
     <PropertyGroup>
