--- conflicted
+++ resolved
@@ -15,11 +15,7 @@
   </ItemGroup>
 
   <ItemGroup>
-<<<<<<< HEAD
-    <PackageReference Include="Microsoft.Extensions.Logging.Abstractions" />
-=======
-    <PackageReference Include="Microsoft.Extensions.Logging" Version="$(AspNetCoreVersion)" />
->>>>>>> 2e695c93
+    <PackageReference Include="Microsoft.Extensions.Logging" />
   </ItemGroup>
 
 </Project>