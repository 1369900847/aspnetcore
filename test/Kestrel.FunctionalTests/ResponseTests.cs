// Copyright (c) .NET Foundation. All rights reserved.
// Licensed under the Apache License, Version 2.0. See License.txt in the project root for license information.

using System;
using System.Collections.Generic;
using System.Diagnostics;
using System.IO;
using System.Linq;
using System.Net;
using System.Net.Http;
using System.Net.Security;
using System.Net.Sockets;
using System.Security.Authentication;
using System.Security.Cryptography.X509Certificates;
using System.Text;
using System.Threading;
using System.Threading.Tasks;
using Microsoft.AspNetCore.Builder;
using Microsoft.AspNetCore.Hosting;
using Microsoft.AspNetCore.Http;
using Microsoft.AspNetCore.Http.Features;
using Microsoft.AspNetCore.Server.Kestrel.Core;
using Microsoft.AspNetCore.Server.Kestrel.Core.Adapter.Internal;
using Microsoft.AspNetCore.Server.Kestrel.Core.Internal.Http;
using Microsoft.AspNetCore.Server.Kestrel.Core.Internal.Infrastructure;
using Microsoft.AspNetCore.Server.Kestrel.Https;
using Microsoft.AspNetCore.Server.Kestrel.Https.Internal;
using Microsoft.AspNetCore.Testing;
using Microsoft.Extensions.DependencyInjection;
using Microsoft.Extensions.Logging;
using Microsoft.Extensions.Logging.Testing;
using Microsoft.Extensions.Primitives;
using Moq;
using Xunit;

namespace Microsoft.AspNetCore.Server.Kestrel.FunctionalTests
{
    public class ResponseTests : TestApplicationErrorLoggerLoggedTest
    {
        public static TheoryData<ListenOptions> ConnectionAdapterData => new TheoryData<ListenOptions>
        {
            new ListenOptions(new IPEndPoint(IPAddress.Loopback, 0)),
            new ListenOptions(new IPEndPoint(IPAddress.Loopback, 0))
            {
                ConnectionAdapters = { new PassThroughConnectionAdapter() }
            }
        };

        [Fact]
        public async Task LargeDownload()
        {
            var hostBuilder = TransportSelector.GetWebHostBuilder()
                .UseKestrel()
                .UseUrls("http://127.0.0.1:0/")
                .ConfigureServices(AddTestLogging)
                .Configure(app =>
                {
                    app.Run(async context =>
                    {
                        var bytes = new byte[1024];
                        for (int i = 0; i < bytes.Length; i++)
                        {
                            bytes[i] = (byte)i;
                        }

                        context.Response.ContentLength = bytes.Length * 1024;

                        for (int i = 0; i < 1024; i++)
                        {
                            await context.Response.Body.WriteAsync(bytes, 0, bytes.Length);
                        }
                    });
                });

            using (var host = hostBuilder.Build())
            {
                host.Start();

                using (var client = new HttpClient())
                {
                    var response = await client.GetAsync($"http://127.0.0.1:{host.GetPort()}/");
                    response.EnsureSuccessStatusCode();
                    var responseBody = await response.Content.ReadAsStreamAsync();

                    // Read the full response body
                    var total = 0;
                    var bytes = new byte[1024];
                    var count = await responseBody.ReadAsync(bytes, 0, bytes.Length);
                    while (count > 0)
                    {
                        for (int i = 0; i < count; i++)
                        {
                            Assert.Equal(total % 256, bytes[i]);
                            total++;
                        }
                        count = await responseBody.ReadAsync(bytes, 0, bytes.Length);
                    }
                }
            }
        }

        [Theory, MemberData(nameof(NullHeaderData))]
        public async Task IgnoreNullHeaderValues(string headerName, StringValues headerValue, string expectedValue)
        {
            var hostBuilder = TransportSelector.GetWebHostBuilder()
                .UseKestrel()
                .UseUrls("http://127.0.0.1:0/")
                .ConfigureServices(AddTestLogging)
                .Configure(app =>
                {
                    app.Run(async context =>
                    {
                        context.Response.Headers.Add(headerName, headerValue);

                        await context.Response.WriteAsync("");
                    });
                });

            using (var host = hostBuilder.Build())
            {
                host.Start();

                using (var client = new HttpClient())
                {
                    var response = await client.GetAsync($"http://127.0.0.1:{host.GetPort()}/");
                    response.EnsureSuccessStatusCode();

                    var headers = response.Headers;

                    if (expectedValue == null)
                    {
                        Assert.False(headers.Contains(headerName));
                    }
                    else
                    {
                        Assert.True(headers.Contains(headerName));
                        Assert.Equal(headers.GetValues(headerName).Single(), expectedValue);
                    }
                }
            }
        }

        [Fact]
        public async Task OnCompleteCalledEvenWhenOnStartingNotCalled()
        {
            var onStartingCalled = false;
            var onCompletedTcs = new TaskCompletionSource<object>();

            var hostBuilder = TransportSelector.GetWebHostBuilder()
                .UseKestrel()
                .UseUrls("http://127.0.0.1:0/")
                .ConfigureServices(AddTestLogging)
                .Configure(app =>
                {
                    app.Run(context =>
                    {
                        context.Response.OnStarting(() => Task.Run(() => onStartingCalled = true));
                        context.Response.OnCompleted(() => Task.Run(() =>
                        {
                            onCompletedTcs.SetResult(null);
                        }));

                        // Prevent OnStarting call (see HttpProtocol.ProcessRequestsAsync()).
                        throw new Exception();
                    });
                });

            using (var host = hostBuilder.Build())
            {
                host.Start();

                using (var client = new HttpClient())
                {
                    var response = await client.GetAsync($"http://127.0.0.1:{host.GetPort()}/");

                    Assert.Equal(HttpStatusCode.InternalServerError, response.StatusCode);
                    Assert.False(onStartingCalled);
                    await onCompletedTcs.Task.TimeoutAfter(TestConstants.DefaultTimeout);
                }
            }
        }

        [Fact]
        public async Task OnStartingThrowsWhenSetAfterResponseHasAlreadyStarted()
        {
            InvalidOperationException ex = null;

            var hostBuilder = TransportSelector.GetWebHostBuilder()
                .UseKestrel()
                .UseUrls("http://127.0.0.1:0/")
                .ConfigureServices(AddTestLogging)
                .Configure(app =>
                {
                    app.Run(async context =>
                    {
                        await context.Response.WriteAsync("hello, world");
                        await context.Response.Body.FlushAsync();
                        ex = Assert.Throws<InvalidOperationException>(() => context.Response.OnStarting(_ => Task.CompletedTask, null));
                    });
                });

            using (var host = hostBuilder.Build())
            {
                host.Start();

                using (var client = new HttpClient())
                {
                    var response = await client.GetAsync($"http://127.0.0.1:{host.GetPort()}/");

                    // Despite the error, the response had already started
                    Assert.Equal(HttpStatusCode.OK, response.StatusCode);
                    Assert.NotNull(ex);
                }
            }
        }

        [Fact]
        public Task ResponseStatusCodeSetBeforeHttpContextDisposeAppException()
        {
            return ResponseStatusCodeSetBeforeHttpContextDispose(
                TestSink,
                LoggerFactory,
                context =>
                {
                    throw new Exception();
                },
                expectedClientStatusCode: HttpStatusCode.InternalServerError,
                expectedServerStatusCode: HttpStatusCode.InternalServerError);
        }

        [Fact]
        public Task ResponseStatusCodeSetBeforeHttpContextDisposeRequestAborted()
        {
            return ResponseStatusCodeSetBeforeHttpContextDispose(
                TestSink,
                LoggerFactory,
                context =>
                {
                    context.Abort();
                    return Task.CompletedTask;
                },
                expectedClientStatusCode: null,
                expectedServerStatusCode: 0);
        }

        [Fact]
        public Task ResponseStatusCodeSetBeforeHttpContextDisposeRequestAbortedAppException()
        {
            return ResponseStatusCodeSetBeforeHttpContextDispose(
                TestSink,
                LoggerFactory,
                context =>
                {
                    context.Abort();
                    throw new Exception();
                },
                expectedClientStatusCode: null,
                expectedServerStatusCode: 0);
        }

        [Fact]
        public Task ResponseStatusCodeSetBeforeHttpContextDisposedRequestMalformed()
        {
            return ResponseStatusCodeSetBeforeHttpContextDispose(
                TestSink,
                LoggerFactory,
                context =>
                {
                    return Task.CompletedTask;
                },
                expectedClientStatusCode: HttpStatusCode.OK,
                expectedServerStatusCode: HttpStatusCode.OK,
                sendMalformedRequest: true);
        }

        [Fact]
        public Task ResponseStatusCodeSetBeforeHttpContextDisposedRequestMalformedRead()
        {
            return ResponseStatusCodeSetBeforeHttpContextDispose(
                TestSink,
                LoggerFactory,
                async context =>
                {
                    await context.Request.Body.ReadAsync(new byte[1], 0, 1);
                },
                expectedClientStatusCode: null,
                expectedServerStatusCode: HttpStatusCode.BadRequest,
                sendMalformedRequest: true);
        }

        [Fact]
        public Task ResponseStatusCodeSetBeforeHttpContextDisposedRequestMalformedReadIgnored()
        {
            return ResponseStatusCodeSetBeforeHttpContextDispose(
                TestSink,
                LoggerFactory,
                async context =>
                {
                    try
                    {
                        await context.Request.Body.ReadAsync(new byte[1], 0, 1);
                    }
                    catch (BadHttpRequestException)
                    {
                    }
                },
                expectedClientStatusCode: HttpStatusCode.OK,
                expectedServerStatusCode: HttpStatusCode.OK,
                sendMalformedRequest: true);
        }

        [Fact]
        public async Task OnCompletedExceptionShouldNotPreventAResponse()
        {
            var hostBuilder = TransportSelector.GetWebHostBuilder()
                .UseKestrel()
                .UseUrls("http://127.0.0.1:0/")
                .ConfigureServices(AddTestLogging)
                .Configure(app =>
                {
                    app.Run(async context =>
                    {
                        context.Response.OnCompleted(_ => throw new Exception(), null);
                        await context.Response.WriteAsync("hello, world");
                    });
                });

            using (var host = hostBuilder.Build())
            {
                host.Start();

                using (var client = new HttpClient())
                {
                    var response = await client.GetAsync($"http://127.0.0.1:{host.GetPort()}/");
                    Assert.Equal(HttpStatusCode.OK, response.StatusCode);
                }
            }
        }

        [Fact]
        public async Task OnCompletedShouldNotBlockAResponse()
        {
            var delayTcs = new TaskCompletionSource<object>();
            var hostBuilder = TransportSelector.GetWebHostBuilder()
                .UseKestrel()
                .UseUrls("http://127.0.0.1:0/")
                .ConfigureServices(AddTestLogging)
                .Configure(app =>
                {
                    app.Run(async context =>
                    {
                        context.Response.OnCompleted(async () =>
                        {
                            await delayTcs.Task;
                        });
                        await context.Response.WriteAsync("hello, world");
                    });
                });

            using (var host = hostBuilder.Build())
            {
                host.Start();

                using (var client = new HttpClient())
                {
                    var response = await client.GetAsync($"http://127.0.0.1:{host.GetPort()}/");
                    Assert.Equal(HttpStatusCode.OK, response.StatusCode);
                }

                delayTcs.SetResult(null);
            }
        }

        [Fact]
        public async Task InvalidChunkedEncodingInRequestShouldNotBlockOnCompleted()
        {
            var onCompletedTcs = new TaskCompletionSource<object>();

            using (var server = new TestServer(httpContext =>
            {
                httpContext.Response.OnCompleted(() => Task.Run(() =>
                {
                    onCompletedTcs.SetResult(null);
                }));
                return Task.CompletedTask;
            }, new TestServiceContext(LoggerFactory)))
            {
                using (var connection = server.CreateConnection())
                {
                    await connection.Send(
                        "GET / HTTP/1.1",
                        "Host:",
                        "Transfer-Encoding: chunked",
                        "",
                        "gg");
                    await connection.ReceiveForcedEnd(
                        "HTTP/1.1 200 OK",
                        $"Date: {server.Context.DateHeaderValue}",
                        "Content-Length: 0",
                        "",
                        "");
                }
            }

            await onCompletedTcs.Task.TimeoutAfter(TestConstants.DefaultTimeout);
        }

        private static async Task ResponseStatusCodeSetBeforeHttpContextDispose(
            ITestSink testSink,
            ILoggerFactory loggerFactory,
            RequestDelegate handler,
            HttpStatusCode? expectedClientStatusCode,
            HttpStatusCode expectedServerStatusCode,
            bool sendMalformedRequest = false)
        {
            var mockHttpContextFactory = new Mock<IHttpContextFactory>();
            mockHttpContextFactory.Setup(f => f.Create(It.IsAny<IFeatureCollection>()))
                .Returns<IFeatureCollection>(fc => new DefaultHttpContext(fc));

            var disposedTcs = new TaskCompletionSource<int>();
            mockHttpContextFactory.Setup(f => f.Dispose(It.IsAny<HttpContext>()))
                .Callback<HttpContext>(c =>
                {
                    disposedTcs.TrySetResult(c.Response.StatusCode);
                });

            using (var server = new TestServer(handler, new TestServiceContext(loggerFactory),
                new ListenOptions(new IPEndPoint(IPAddress.Loopback, 0)),
                services => services.AddSingleton(mockHttpContextFactory.Object)))
            {
                if (!sendMalformedRequest)
                {
                    using (var client = new HttpClient())
                    {
                        try
                        {
                            var response = await client.GetAsync($"http://127.0.0.1:{server.Port}/");
                            Assert.Equal(expectedClientStatusCode, response.StatusCode);
                        }
                        catch
                        {
                            if (expectedClientStatusCode != null)
                            {
                                throw;
                            }
                        }
                    }
                }
                else
                {
                    using (var connection = new TestConnection(server.Port))
                    {
                        await connection.Send(
                            "POST / HTTP/1.1",
                            "Host:",
                            "Transfer-Encoding: chunked",
                            "",
                            "gg");
                        if (expectedClientStatusCode == HttpStatusCode.OK)
                        {
                            await connection.ReceiveForcedEnd(
                                "HTTP/1.1 200 OK",
                                $"Date: {server.Context.DateHeaderValue}",
                                "Content-Length: 0",
                                "",
                                "");
                        }
                        else
                        {
                            await connection.ReceiveForcedEnd(
                                "HTTP/1.1 400 Bad Request",
                                "Connection: close",
                                $"Date: {server.Context.DateHeaderValue}",
                                "Content-Length: 0",
                                "",
                                "");
                        }
                    }
                }

                var disposedStatusCode = await disposedTcs.Task.TimeoutAfter(TestConstants.DefaultTimeout);
                Assert.Equal(expectedServerStatusCode, (HttpStatusCode)disposedStatusCode);
            }

            if (sendMalformedRequest)
            {
                Assert.Contains(testSink.Writes, w => w.EventId.Id == 17 && w.LogLevel == LogLevel.Information && w.Exception is BadHttpRequestException
                    && ((BadHttpRequestException)w.Exception).StatusCode == StatusCodes.Status400BadRequest);
            }
            else
            {
                Assert.DoesNotContain(testSink.Writes, w => w.EventId.Id == 17 && w.LogLevel == LogLevel.Information && w.Exception is BadHttpRequestException
                    && ((BadHttpRequestException)w.Exception).StatusCode == StatusCodes.Status400BadRequest);
            }
        }

        // https://github.com/aspnet/KestrelHttpServer/pull/1111/files#r80584475 explains the reason for this test.
        [Fact]
        public async Task NoErrorResponseSentWhenAppSwallowsBadRequestException()
        {
            BadHttpRequestException readException = null;

            using (var server = new TestServer(async httpContext =>
            {
                readException = await Assert.ThrowsAsync<BadHttpRequestException>(
                    async () => await httpContext.Request.Body.ReadAsync(new byte[1], 0, 1));
            }, new TestServiceContext(LoggerFactory)))
            {
                using (var connection = server.CreateConnection())
                {
                    await connection.Send(
                        "POST / HTTP/1.1",
                        "Host:",
                        "Transfer-Encoding: chunked",
                        "",
                        "gg");
                    await connection.ReceiveForcedEnd(
                        "HTTP/1.1 200 OK",
                        $"Date: {server.Context.DateHeaderValue}",
                        "Content-Length: 0",
                        "",
                        "");
                }
            }

            Assert.NotNull(readException);

            Assert.Contains(TestSink.Writes, w => w.EventId.Id == 17 && w.LogLevel == LogLevel.Information && w.Exception is BadHttpRequestException
                && ((BadHttpRequestException)w.Exception).StatusCode == StatusCodes.Status400BadRequest);
        }

        [Fact]
        public async Task TransferEncodingChunkedSetOnUnknownLengthHttp11Response()
        {
            using (var server = new TestServer(async httpContext =>
            {
                await httpContext.Response.WriteAsync("hello, ");
                await httpContext.Response.WriteAsync("world");
            }, new TestServiceContext(LoggerFactory)))
            {
                using (var connection = server.CreateConnection())
                {
                    await connection.Send(
                        "GET / HTTP/1.1",
                        "Host:",
                        "",
                        "");
                    await connection.Receive(
                        "HTTP/1.1 200 OK",
                        $"Date: {server.Context.DateHeaderValue}",
                        "Transfer-Encoding: chunked",
                        "",
                        "7",
                        "hello, ",
                        "5",
                        "world",
                        "0",
                        "",
                        "");
                }
            }
        }

        [Theory]
        [InlineData(StatusCodes.Status204NoContent)]
        [InlineData(StatusCodes.Status205ResetContent)]
        [InlineData(StatusCodes.Status304NotModified)]
        public async Task TransferEncodingChunkedNotSetOnNonBodyResponse(int statusCode)
        {
            using (var server = new TestServer(httpContext =>
            {
                httpContext.Response.StatusCode = statusCode;
                return Task.CompletedTask;
            }, new TestServiceContext(LoggerFactory)))
            {
                using (var connection = server.CreateConnection())
                {
                    await connection.Send(
                        "GET / HTTP/1.1",
                        "Host:",
                        "",
                        "");
                    await connection.Receive(
                        $"HTTP/1.1 {Encoding.ASCII.GetString(ReasonPhrases.ToStatusBytes(statusCode))}",
                        $"Date: {server.Context.DateHeaderValue}",
                        "",
                        "");
                }
            }
        }

        [Fact]
        public async Task TransferEncodingNotSetOnHeadResponse()
        {
            using (var server = new TestServer(httpContext =>
            {
                return Task.CompletedTask;
            }, new TestServiceContext(LoggerFactory)))
            {
                using (var connection = server.CreateConnection())
                {
                    await connection.Send(
                        "HEAD / HTTP/1.1",
                        "Host:",
                        "",
                        "");
                    await connection.Receive(
                        $"HTTP/1.1 200 OK",
                        $"Date: {server.Context.DateHeaderValue}",
                        "",
                        "");
                }
            }
        }

        [Fact]
        public async Task ResponseBodyNotWrittenOnHeadResponseAndLoggedOnlyOnce()
        {
            const string response = "hello, world";

            var logTcs = new TaskCompletionSource<object>();
            var mockKestrelTrace = new Mock<IKestrelTrace>();
            mockKestrelTrace
                .Setup(trace => trace.ConnectionHeadResponseBodyWrite(It.IsAny<string>(), response.Length))
                .Callback<string, long>((connectionId, count) => logTcs.SetResult(null));

            using (var server = new TestServer(async httpContext =>
            {
                await httpContext.Response.WriteAsync(response);
                await httpContext.Response.Body.FlushAsync();
            }, new TestServiceContext(LoggerFactory, mockKestrelTrace.Object)))
            {
                using (var connection = server.CreateConnection())
                {
                    await connection.Send(
                        "HEAD / HTTP/1.1",
                        "Host:",
                        "",
                        "");
                    await connection.Receive(
                        $"HTTP/1.1 200 OK",
                        $"Date: {server.Context.DateHeaderValue}",
                        "",
                        "");

                    // Wait for message to be logged before disposing the socket.
                    // Disposing the socket will abort the connection and HttpProtocol._requestAborted
                    // might be 1 by the time ProduceEnd() gets called and the message is logged.
                    await logTcs.Task.TimeoutAfter(TestConstants.DefaultTimeout);
                }
            }

            mockKestrelTrace.Verify(kestrelTrace =>
                kestrelTrace.ConnectionHeadResponseBodyWrite(It.IsAny<string>(), response.Length), Times.Once);
        }

        [Fact]
        public async Task ThrowsAndClosesConnectionWhenAppWritesMoreThanContentLengthWrite()
        {
            var serviceContext = new TestServiceContext(LoggerFactory)
            {
                ServerOptions = { AllowSynchronousIO = true }
            };

            using (var server = new TestServer(httpContext =>
            {
                httpContext.Response.ContentLength = 11;
                httpContext.Response.Body.Write(Encoding.ASCII.GetBytes("hello,"), 0, 6);
                httpContext.Response.Body.Write(Encoding.ASCII.GetBytes(" world"), 0, 6);
                return Task.CompletedTask;
            }, serviceContext))
            {
                using (var connection = server.CreateConnection())
                {
                    await connection.Send(
                        "GET / HTTP/1.1",
                        "Host:",
                        "",
                        "");
                    await connection.Receive(
                        $"HTTP/1.1 200 OK",
                        $"Date: {server.Context.DateHeaderValue}",
                        "Content-Length: 11",
                        "",
                        "hello,");

                    await connection.WaitForConnectionClose().TimeoutAfter(TestConstants.DefaultTimeout);
                }
            }

            var logMessage = Assert.Single(TestApplicationErrorLogger.Messages, message => message.LogLevel == LogLevel.Error);

            Assert.Equal(
                $"Response Content-Length mismatch: too many bytes written (12 of 11).",
                logMessage.Exception.Message);

        }

        [Fact]
        public async Task ThrowsAndClosesConnectionWhenAppWritesMoreThanContentLengthWriteAsync()
        {
            var serviceContext = new TestServiceContext(LoggerFactory);

            using (var server = new TestServer(async httpContext =>
            {
                httpContext.Response.ContentLength = 11;
                await httpContext.Response.WriteAsync("hello,");
                await httpContext.Response.WriteAsync(" world");
            }, serviceContext))
            {
                using (var connection = server.CreateConnection())
                {
                    await connection.Send(
                        "GET / HTTP/1.1",
                        "Host:",
                        "",
                        "");
                    await connection.ReceiveForcedEnd(
                        $"HTTP/1.1 200 OK",
                        $"Date: {server.Context.DateHeaderValue}",
                        "Content-Length: 11",
                        "",
                        "hello,");
                }
            }

            var logMessage = Assert.Single(TestApplicationErrorLogger.Messages, message => message.LogLevel == LogLevel.Error);
            Assert.Equal(
                $"Response Content-Length mismatch: too many bytes written (12 of 11).",
                logMessage.Exception.Message);
        }

        [Fact]
        public async Task InternalServerErrorAndConnectionClosedOnWriteWithMoreThanContentLengthAndResponseNotStarted()
        {
            var serviceContext = new TestServiceContext(LoggerFactory)
            {
                ServerOptions = { AllowSynchronousIO = true }
            };

            using (var server = new TestServer(httpContext =>
            {
                var response = Encoding.ASCII.GetBytes("hello, world");
                httpContext.Response.ContentLength = 5;
                httpContext.Response.Body.Write(response, 0, response.Length);
                return Task.CompletedTask;
            }, serviceContext))
            {
                using (var connection = server.CreateConnection())
                {
                    await connection.Send(
                        "GET / HTTP/1.1",
                        "Host:",
                        "",
                        "");
                    await connection.ReceiveForcedEnd(
                        $"HTTP/1.1 500 Internal Server Error",
                        "Connection: close",
                        $"Date: {server.Context.DateHeaderValue}",
                        "Content-Length: 0",
                        "",
                        "");
                }
            }

            var logMessage = Assert.Single(TestApplicationErrorLogger.Messages, message => message.LogLevel == LogLevel.Error);
            Assert.Equal(
                $"Response Content-Length mismatch: too many bytes written (12 of 5).",
                logMessage.Exception.Message);
        }

        [Fact]
        public async Task InternalServerErrorAndConnectionClosedOnWriteAsyncWithMoreThanContentLengthAndResponseNotStarted()
        {
            var serviceContext = new TestServiceContext(LoggerFactory);

            using (var server = new TestServer(httpContext =>
            {
                var response = Encoding.ASCII.GetBytes("hello, world");
                httpContext.Response.ContentLength = 5;
                return httpContext.Response.Body.WriteAsync(response, 0, response.Length);
            }, serviceContext))
            {
                using (var connection = server.CreateConnection())
                {
                    await connection.Send(
                        "GET / HTTP/1.1",
                        "Host:",
                        "",
                        "");
                    await connection.ReceiveForcedEnd(
                        $"HTTP/1.1 500 Internal Server Error",
                        "Connection: close",
                        $"Date: {server.Context.DateHeaderValue}",
                        "Content-Length: 0",
                        "",
                        "");
                }
            }

            var logMessage = Assert.Single(TestApplicationErrorLogger.Messages, message => message.LogLevel == LogLevel.Error);
            Assert.Equal(
                $"Response Content-Length mismatch: too many bytes written (12 of 5).",
                logMessage.Exception.Message);
        }

        [Fact]
        public async Task WhenAppWritesLessThanContentLengthErrorLogged()
        {
            var logTcs = new TaskCompletionSource<object>();
            var mockTrace = new Mock<IKestrelTrace>();
            mockTrace
                .Setup(trace => trace.ApplicationError(It.IsAny<string>(), It.IsAny<string>(), It.IsAny<InvalidOperationException>()))
                .Callback<string, string, Exception>((connectionId, requestId, ex) =>
                {
                    logTcs.SetResult(null);
                });

            using (var server = new TestServer(async httpContext =>
            {
                httpContext.Response.ContentLength = 13;
                await httpContext.Response.WriteAsync("hello, world");
            }, new TestServiceContext(LoggerFactory, mockTrace.Object)))
            {
                using (var connection = server.CreateConnection())
                {
                    await connection.Send(
                        "GET / HTTP/1.1",
                        "Host:",
                        "",
                        "");

                    // Don't use ReceiveEnd here, otherwise the FIN might
                    // abort the request before the server checks the
                    // response content length, in which case the check
                    // will be skipped.
                    await connection.Receive(
                        $"HTTP/1.1 200 OK",
                        $"Date: {server.Context.DateHeaderValue}",
                        "Content-Length: 13",
                        "",
                        "hello, world");

                    // Wait for error message to be logged.
                    await logTcs.Task.TimeoutAfter(TestConstants.DefaultTimeout);

                    // The server should close the connection in this situation.
                    await connection.WaitForConnectionClose().TimeoutAfter(TestConstants.DefaultTimeout);
                }
            }

            mockTrace.Verify(trace =>
                trace.ApplicationError(
                    It.IsAny<string>(),
                    It.IsAny<string>(),
                    It.Is<InvalidOperationException>(ex =>
                        ex.Message.Equals($"Response Content-Length mismatch: too few bytes written (12 of 13).", StringComparison.Ordinal))));
        }

        [Fact]
        public async Task WhenAppWritesLessThanContentLengthButRequestIsAbortedErrorNotLogged()
        {
            var requestAborted = new SemaphoreSlim(0);
            var mockTrace = new Mock<IKestrelTrace>();

            using (var server = new TestServer(async httpContext =>
            {
                httpContext.RequestAborted.Register(() =>
                {
                    requestAborted.Release(2);
                });

                httpContext.Response.ContentLength = 12;
                await httpContext.Response.WriteAsync("hello,");

                // Wait until the request is aborted so we know HttpProtocol will skip the response content length check.
                Assert.True(await requestAborted.WaitAsync(TestConstants.DefaultTimeout));
            }, new TestServiceContext(LoggerFactory, mockTrace.Object)))
            {
                using (var connection = server.CreateConnection())
                {
                    await connection.Send(
                        "GET / HTTP/1.1",
                        "Host:",
                        "",
                        "");
                    await connection.Receive(
                        $"HTTP/1.1 200 OK",
                        $"Date: {server.Context.DateHeaderValue}",
                        "Content-Length: 12",
                        "",
                        "hello,");
                }

                // Verify the request was really aborted. A timeout in
                // the app would cause a server error and skip the content length
                // check altogether, making the test pass for the wrong reason.
                // Await before disposing the server to prevent races between the
                // abort triggered by the connection RST and the abort called when
                // disposing the server.
                Assert.True(await requestAborted.WaitAsync(TestConstants.DefaultTimeout));
            }

            // With the server disposed we know all connections were drained and all messages were logged.
            mockTrace.Verify(trace => trace.ApplicationError(It.IsAny<string>(), It.IsAny<string>(), It.IsAny<InvalidOperationException>()), Times.Never);
        }

        [Fact]
        public async Task WhenAppSetsContentLengthButDoesNotWriteBody500ResponseSentAndConnectionDoesNotClose()
        {
            var serviceContext = new TestServiceContext(LoggerFactory);

            using (var server = new TestServer(httpContext =>
            {
                httpContext.Response.ContentLength = 5;
                return Task.CompletedTask;
            }, serviceContext))
            {
                using (var connection = server.CreateConnection())
                {
                    await connection.Send(
                        "GET / HTTP/1.1",
                        "Host:",
                        "",
                        "GET / HTTP/1.1",
                        "Host:",
                        "",
                        "");
                    await connection.Receive(
                        "HTTP/1.1 500 Internal Server Error",
                        $"Date: {server.Context.DateHeaderValue}",
                        "Content-Length: 0",
                        "",
                        "HTTP/1.1 500 Internal Server Error",
                        $"Date: {server.Context.DateHeaderValue}",
                        "Content-Length: 0",
                        "",
                        "");
                }
            }

            var error = TestApplicationErrorLogger.Messages.Where(message => message.LogLevel == LogLevel.Error);
            Assert.Equal(2, error.Count());
            Assert.All(error, message => message.Message.Equals("Response Content-Length mismatch: too few bytes written (0 of 5)."));
        }

        [Theory]
        [InlineData(false)]
        [InlineData(true)]
        public async Task WhenAppSetsContentLengthToZeroAndDoesNotWriteNoErrorIsThrown(bool flushResponse)
        {
            var serviceContext = new TestServiceContext(LoggerFactory);

            using (var server = new TestServer(async httpContext =>
            {
                httpContext.Response.ContentLength = 0;

                if (flushResponse)
                {
                    await httpContext.Response.Body.FlushAsync();
                }
            }, serviceContext))
            {
                using (var connection = server.CreateConnection())
                {
                    await connection.Send(
                        "GET / HTTP/1.1",
                        "Host:",
                        "",
                        "");
                    await connection.Receive(
                        $"HTTP/1.1 200 OK",
                        $"Date: {server.Context.DateHeaderValue}",
                        "Content-Length: 0",
                        "",
                        "");
                }
            }

            Assert.Empty(TestApplicationErrorLogger.Messages.Where(message => message.LogLevel == LogLevel.Error));
        }

        // https://tools.ietf.org/html/rfc7230#section-3.3.3
        // If a message is received with both a Transfer-Encoding and a
        // Content-Length header field, the Transfer-Encoding overrides the
        // Content-Length.
        [Fact]
        public async Task WhenAppSetsTransferEncodingAndContentLengthWritingLessIsNotAnError()
        {
            var serviceContext = new TestServiceContext(LoggerFactory);

            using (var server = new TestServer(async httpContext =>
            {
                httpContext.Response.Headers["Transfer-Encoding"] = "chunked";
                httpContext.Response.ContentLength = 13;
                await httpContext.Response.WriteAsync("hello, world");
            }, serviceContext))
            {
                using (var connection = server.CreateConnection())
                {
                    await connection.Send(
                        "GET / HTTP/1.1",
                        "Host:",
                        "",
                        "");
                    await connection.Receive(
                        $"HTTP/1.1 200 OK",
                        $"Date: {server.Context.DateHeaderValue}",
                        "Content-Length: 13",
                        "Transfer-Encoding: chunked",
                        "",
                        "hello, world");
                }
            }

            Assert.Empty(TestApplicationErrorLogger.Messages.Where(message => message.LogLevel == LogLevel.Error));
        }

        // https://tools.ietf.org/html/rfc7230#section-3.3.3
        // If a message is received with both a Transfer-Encoding and a
        // Content-Length header field, the Transfer-Encoding overrides the
        // Content-Length.
        [Fact]
        public async Task WhenAppSetsTransferEncodingAndContentLengthWritingMoreIsNotAnError()
        {
            var serviceContext = new TestServiceContext(LoggerFactory);

            using (var server = new TestServer(async httpContext =>
            {
                httpContext.Response.Headers["Transfer-Encoding"] = "chunked";
                httpContext.Response.ContentLength = 11;
                await httpContext.Response.WriteAsync("hello, world");
            }, serviceContext))
            {
                using (var connection = server.CreateConnection())
                {
                    await connection.Send(
                        "GET / HTTP/1.1",
                        "Host:",
                        "",
                        "");
                    await connection.Receive(
                        $"HTTP/1.1 200 OK",
                        $"Date: {server.Context.DateHeaderValue}",
                        "Content-Length: 11",
                        "Transfer-Encoding: chunked",
                        "",
                        "hello, world");
                }
            }

            Assert.Empty(TestApplicationErrorLogger.Messages.Where(message => message.LogLevel == LogLevel.Error));
        }

        [Fact]
        public async Task HeadResponseCanContainContentLengthHeader()
        {
            using (var server = new TestServer(httpContext =>
            {
                httpContext.Response.ContentLength = 42;
                return Task.CompletedTask;
            }, new TestServiceContext(LoggerFactory)))
            {
                using (var connection = server.CreateConnection())
                {
                    await connection.Send(
                        "HEAD / HTTP/1.1",
                        "Host:",
                        "",
                        "");
                    await connection.Receive(
                        "HTTP/1.1 200 OK",
                        $"Date: {server.Context.DateHeaderValue}",
                        "Content-Length: 42",
                        "",
                        "");
                }
            }
        }

        [Fact]
        public async Task HeadResponseBodyNotWrittenWithAsyncWrite()
        {
            var flushed = new SemaphoreSlim(0, 1);

            using (var server = new TestServer(async httpContext =>
            {
                httpContext.Response.ContentLength = 12;
                await httpContext.Response.WriteAsync("hello, world");
                await flushed.WaitAsync();
            }, new TestServiceContext(LoggerFactory)))
            {
                using (var connection = server.CreateConnection())
                {
                    await connection.Send(
                        "HEAD / HTTP/1.1",
                        "Host:",
                        "",
                        "");
                    await connection.Receive(
                        "HTTP/1.1 200 OK",
                        $"Date: {server.Context.DateHeaderValue}",
                        "Content-Length: 12",
                        "",
                        "");

                    flushed.Release();
                }
            }
        }

        [Fact]
        public async Task HeadResponseBodyNotWrittenWithSyncWrite()
        {
            var flushed = new SemaphoreSlim(0, 1);
            var serviceContext = new TestServiceContext(LoggerFactory) { ServerOptions = { AllowSynchronousIO = true } };

            using (var server = new TestServer(httpContext =>
            {
                httpContext.Response.ContentLength = 12;
                httpContext.Response.Body.Write(Encoding.ASCII.GetBytes("hello, world"), 0, 12);
                flushed.Wait();
                return Task.CompletedTask;
            }, serviceContext))
            {
                using (var connection = server.CreateConnection())
                {
                    await connection.Send(
                        "HEAD / HTTP/1.1",
                        "Host:",
                        "",
                        "");
                    await connection.Receive(
                        "HTTP/1.1 200 OK",
                        $"Date: {server.Context.DateHeaderValue}",
                        "Content-Length: 12",
                        "",
                        "");

                    flushed.Release();
                }
            }
        }

        [Fact]
        public async Task ZeroLengthWritesFlushHeaders()
        {
            var flushed = new SemaphoreSlim(0, 1);

            using (var server = new TestServer(async httpContext =>
            {
                httpContext.Response.ContentLength = 12;
                await httpContext.Response.WriteAsync("");
                flushed.Wait();
                await httpContext.Response.WriteAsync("hello, world");
            }, new TestServiceContext(LoggerFactory)))
            {
                using (var connection = server.CreateConnection())
                {
                    await connection.Send(
                        "GET / HTTP/1.1",
                        "Host:",
                        "",
                        "");
                    await connection.Receive(
                        "HTTP/1.1 200 OK",
                        $"Date: {server.Context.DateHeaderValue}",
                        "Content-Length: 12",
                        "",
                        "");

                    flushed.Release();

                    await connection.ReceiveEnd("hello, world");
                }
            }
        }

        [Fact]
        public async Task WriteAfterConnectionCloseNoops()
        {
            var connectionClosed = new ManualResetEventSlim();
            var requestStarted = new ManualResetEventSlim();
            var tcs = new TaskCompletionSource<object>();

            using (var server = new TestServer(async httpContext =>
            {
                try
                {
                    requestStarted.Set();
                    connectionClosed.Wait();
                    httpContext.Response.ContentLength = 12;
                    await httpContext.Response.WriteAsync("hello, world");
                    tcs.TrySetResult(null);
                }
                catch (Exception ex)
                {
                    tcs.TrySetException(ex);
                }
            }, new TestServiceContext(LoggerFactory)))
            {
                using (var connection = server.CreateConnection())
                {
                    await connection.Send(
                        "GET / HTTP/1.1",
                        "Host:",
                        "",
                        "");

                    requestStarted.Wait();
                    connection.Shutdown(SocketShutdown.Send);
                    await connection.WaitForConnectionClose().TimeoutAfter(TestConstants.DefaultTimeout);
                }

                connectionClosed.Set();

                await tcs.Task.TimeoutAfter(TestConstants.DefaultTimeout);
            }
        }

        [Fact]
        public async Task AppCanWriteOwnBadRequestResponse()
        {
            var expectedResponse = string.Empty;
            var responseWritten = new SemaphoreSlim(0);

            using (var server = new TestServer(async httpContext =>
            {
                try
                {
                    await httpContext.Request.Body.ReadAsync(new byte[1], 0, 1);
                }
                catch (BadHttpRequestException ex)
                {
                    expectedResponse = ex.Message;
                    httpContext.Response.StatusCode = StatusCodes.Status400BadRequest;
                    httpContext.Response.ContentLength = ex.Message.Length;
                    await httpContext.Response.WriteAsync(ex.Message);
                    responseWritten.Release();
                }
            }, new TestServiceContext(LoggerFactory)))
            {
                using (var connection = server.CreateConnection())
                {
                    await connection.Send(
                        "POST / HTTP/1.1",
                        "Host:",
                        "Transfer-Encoding: chunked",
                        "",
                        "gg");
                    await responseWritten.WaitAsync().TimeoutAfter(TestConstants.DefaultTimeout);
                    await connection.ReceiveEnd(
                        "HTTP/1.1 400 Bad Request",
                        $"Date: {server.Context.DateHeaderValue}",
                        $"Content-Length: {expectedResponse.Length}",
                        "",
                        expectedResponse);
                }
            }
        }

        [Theory]
        [InlineData("gzip")]
        [InlineData("chunked, gzip")]
        public async Task ConnectionClosedWhenChunkedIsNotFinalTransferCoding(string responseTransferEncoding)
        {
            using (var server = new TestServer(async httpContext =>
            {
                httpContext.Response.Headers["Transfer-Encoding"] = responseTransferEncoding;
                await httpContext.Response.WriteAsync("hello, world");
            }, new TestServiceContext(LoggerFactory)))
            {
                using (var connection = server.CreateConnection())
                {
                    await connection.Send(
                        "GET / HTTP/1.1",
                        "Host:",
                        "",
                        "");
                    await connection.ReceiveForcedEnd(
                        "HTTP/1.1 200 OK",
                        "Connection: close",
                        $"Date: {server.Context.DateHeaderValue}",
                        $"Transfer-Encoding: {responseTransferEncoding}",
                        "",
                        "hello, world");
                }

                using (var connection = server.CreateConnection())
                {
                    await connection.Send(
                        "GET / HTTP/1.0",
                        "Connection: keep-alive",
                        "",
                        "");
                    await connection.ReceiveForcedEnd(
                        "HTTP/1.1 200 OK",
                        "Connection: close",
                        $"Date: {server.Context.DateHeaderValue}",
                        $"Transfer-Encoding: {responseTransferEncoding}",
                        "",
                        "hello, world");
                }
            }
        }

        [Theory]
        [InlineData("gzip")]
        [InlineData("chunked, gzip")]
        public async Task ConnectionClosedWhenChunkedIsNotFinalTransferCodingEvenIfConnectionKeepAliveSetInResponse(string responseTransferEncoding)
        {
            using (var server = new TestServer(async httpContext =>
            {
                httpContext.Response.Headers["Connection"] = "keep-alive";
                httpContext.Response.Headers["Transfer-Encoding"] = responseTransferEncoding;
                await httpContext.Response.WriteAsync("hello, world");
            }, new TestServiceContext(LoggerFactory)))
            {
                using (var connection = server.CreateConnection())
                {
                    await connection.Send(
                        "GET / HTTP/1.1",
                        "Host:",
                        "",
                        "");
                    await connection.ReceiveForcedEnd(
                        "HTTP/1.1 200 OK",
                        "Connection: keep-alive",
                        $"Date: {server.Context.DateHeaderValue}",
                        $"Transfer-Encoding: {responseTransferEncoding}",
                        "",
                        "hello, world");
                }

                using (var connection = server.CreateConnection())
                {
                    await connection.Send(
                        "GET / HTTP/1.0",
                        "Connection: keep-alive",
                        "",
                        "");
                    await connection.ReceiveForcedEnd(
                        "HTTP/1.1 200 OK",
                        "Connection: keep-alive",
                        $"Date: {server.Context.DateHeaderValue}",
                        $"Transfer-Encoding: {responseTransferEncoding}",
                        "",
                        "hello, world");
                }
            }
        }

        [Theory]
        [InlineData("chunked")]
        [InlineData("gzip, chunked")]
        public async Task ConnectionKeptAliveWhenChunkedIsFinalTransferCoding(string responseTransferEncoding)
        {
            using (var server = new TestServer(async httpContext =>
            {
                httpContext.Response.Headers["Transfer-Encoding"] = responseTransferEncoding;

                // App would have to chunk manually, but here we don't care
                await httpContext.Response.WriteAsync("hello, world");
            }, new TestServiceContext(LoggerFactory)))
            {
                using (var connection = server.CreateConnection())
                {
                    await connection.Send(
                        "GET / HTTP/1.1",
                        "Host:",
                        "",
                        "");
                    await connection.Receive(
                        "HTTP/1.1 200 OK",
                        $"Date: {server.Context.DateHeaderValue}",
                        $"Transfer-Encoding: {responseTransferEncoding}",
                        "",
                        "hello, world");

                    // Make sure connection was kept open
                    await connection.Send(
                        "GET / HTTP/1.1",
                        "Host:",
                        "",
                        "");
                    await connection.ReceiveEnd(
                        "HTTP/1.1 200 OK",
                        $"Date: {server.Context.DateHeaderValue}",
                        $"Transfer-Encoding: {responseTransferEncoding}",
                        "",
                        "hello, world");
                }
            }
        }

        [Fact]
        public async Task FirstWriteVerifiedAfterOnStarting()
        {
            var serviceContext = new TestServiceContext(LoggerFactory) { ServerOptions = { AllowSynchronousIO = true } };

            using (var server = new TestServer(httpContext =>
            {
                httpContext.Response.OnStarting(() =>
                {
                    // Change response to chunked
                    httpContext.Response.ContentLength = null;
                    return Task.CompletedTask;
                });

                var response = Encoding.ASCII.GetBytes("hello, world");
                httpContext.Response.ContentLength = response.Length - 1;

                // If OnStarting is not run before verifying writes, an error response will be sent.
                httpContext.Response.Body.Write(response, 0, response.Length);
                return Task.CompletedTask;
            }, serviceContext))
            {
                using (var connection = server.CreateConnection())
                {
                    await connection.Send(
                        "GET / HTTP/1.1",
                        "Host:",
                        "",
                        "");
                    await connection.Receive(
                        "HTTP/1.1 200 OK",
                        $"Date: {server.Context.DateHeaderValue}",
                        $"Transfer-Encoding: chunked",
                        "",
                        "c",
                        "hello, world",
                        "0",
                        "",
                        "");
                }
            }
        }

        [Fact]
        public async Task SubsequentWriteVerifiedAfterOnStarting()
        {
            var serviceContext = new TestServiceContext(LoggerFactory) { ServerOptions = { AllowSynchronousIO = true } };

            using (var server = new TestServer(httpContext =>
            {
                httpContext.Response.OnStarting(() =>
                {
                    // Change response to chunked
                    httpContext.Response.ContentLength = null;
                    return Task.CompletedTask;
                });

                var response = Encoding.ASCII.GetBytes("hello, world");
                httpContext.Response.ContentLength = response.Length - 1;

                // If OnStarting is not run before verifying writes, an error response will be sent.
                httpContext.Response.Body.Write(response, 0, response.Length / 2);
                httpContext.Response.Body.Write(response, response.Length / 2, response.Length - response.Length / 2);
                return Task.CompletedTask;
            }, serviceContext))
            {
                using (var connection = server.CreateConnection())
                {
                    await connection.Send(
                        "GET / HTTP/1.1",
                        "Host:",
                        "",
                        "");
                    await connection.Receive(
                        "HTTP/1.1 200 OK",
                        $"Date: {server.Context.DateHeaderValue}",
                        $"Transfer-Encoding: chunked",
                        "",
                        "6",
                        "hello,",
                        "6",
                        " world",
                        "0",
                        "",
                        "");
                }
            }
        }

        [Fact]
        public async Task FirstWriteAsyncVerifiedAfterOnStarting()
        {
            using (var server = new TestServer(httpContext =>
            {
                httpContext.Response.OnStarting(() =>
                {
                    // Change response to chunked
                    httpContext.Response.ContentLength = null;
                    return Task.CompletedTask;
                });

                var response = Encoding.ASCII.GetBytes("hello, world");
                httpContext.Response.ContentLength = response.Length - 1;

                // If OnStarting is not run before verifying writes, an error response will be sent.
                return httpContext.Response.Body.WriteAsync(response, 0, response.Length);
            }, new TestServiceContext(LoggerFactory)))
            {
                using (var connection = server.CreateConnection())
                {
                    await connection.Send(
                        "GET / HTTP/1.1",
                        "Host:",
                        "",
                        "");
                    await connection.Receive(
                        "HTTP/1.1 200 OK",
                        $"Date: {server.Context.DateHeaderValue}",
                        $"Transfer-Encoding: chunked",
                        "",
                        "c",
                        "hello, world",
                        "0",
                        "",
                        "");
                }
            }
        }

        [Fact]
        public async Task SubsequentWriteAsyncVerifiedAfterOnStarting()
        {
            using (var server = new TestServer(async httpContext =>
            {
                httpContext.Response.OnStarting(() =>
                {
                    // Change response to chunked
                    httpContext.Response.ContentLength = null;
                    return Task.CompletedTask;
                });

                var response = Encoding.ASCII.GetBytes("hello, world");
                httpContext.Response.ContentLength = response.Length - 1;

                // If OnStarting is not run before verifying writes, an error response will be sent.
                await httpContext.Response.Body.WriteAsync(response, 0, response.Length / 2);
                await httpContext.Response.Body.WriteAsync(response, response.Length / 2, response.Length - response.Length / 2);
            }, new TestServiceContext(LoggerFactory)))
            {
                using (var connection = server.CreateConnection())
                {
                    await connection.Send(
                        "GET / HTTP/1.1",
                        "Host:",
                        "",
                        "");
                    await connection.Receive(
                        "HTTP/1.1 200 OK",
                        $"Date: {server.Context.DateHeaderValue}",
                        $"Transfer-Encoding: chunked",
                        "",
                        "6",
                        "hello,",
                        "6",
                        " world",
                        "0",
                        "",
                        "");
                }
            }
        }

        [Fact]
        public async Task WhenResponseAlreadyStartedResponseEndedBeforeConsumingRequestBody()
        {
            using (var server = new TestServer(async httpContext =>
            {
                await httpContext.Response.WriteAsync("hello, world");
            }, new TestServiceContext(LoggerFactory)))
            {
                using (var connection = server.CreateConnection())
                {
                    await connection.Send(
                        "POST / HTTP/1.1",
                        "Host:",
                        "Content-Length: 1",
                        "",
                        "");

                    await connection.Receive(
                        "HTTP/1.1 200 OK",
                        $"Date: {server.Context.DateHeaderValue}",
                        $"Transfer-Encoding: chunked",
                        "",
                        "c",
                        "hello, world",
                        "");

                    // If the expected behavior is regressed, this will hang because the
                    // server will try to consume the request body before flushing the chunked
                    // terminator.
                    await connection.Receive(
                        "0",
                        "",
                        "");
                }
            }
        }

        [Fact]
        public async Task WhenResponseNotStartedResponseEndedBeforeConsumingRequestBody()
        {
            using (var server = new TestServer(httpContext => Task.CompletedTask,
                new TestServiceContext(LoggerFactory)))
            {
                using (var connection = server.CreateConnection())
                {
                    await connection.Send(
                        "POST / HTTP/1.1",
                        "Host:",
                        "Transfer-Encoding: chunked",
                        "",
                        "gg");

                    // This will receive a success response because the server flushed the response
                    // before reading the malformed chunk header in the request, but then it will close
                    // the connection.
                    await connection.ReceiveForcedEnd(
                        "HTTP/1.1 200 OK",
                        $"Date: {server.Context.DateHeaderValue}",
                        "Content-Length: 0",
                        "",
                        "");
                }
            }

            Assert.Contains(TestApplicationErrorLogger.Messages, w => w.EventId.Id == 17 && w.LogLevel == LogLevel.Information && w.Exception is BadHttpRequestException
                && ((BadHttpRequestException)w.Exception).StatusCode == StatusCodes.Status400BadRequest);
        }

        [Fact]
<<<<<<< HEAD
        public async Task RequestDrainingFor100ContinueDoesNotBlockResponse()
=======
        public async Task Sending100ContinueDoesNotPreventAutomatic400Responses()
>>>>>>> b0e1fa5e
        {
            var foundMessage = false;
            using (var server = new TestServer(httpContext =>
            {
                return httpContext.Request.Body.ReadAsync(new byte[1], 0, 1);
            }, new TestServiceContext(LoggerFactory)))
            {
                using (var connection = server.CreateConnection())
                {
                    await connection.Send(
                        "POST / HTTP/1.1",
                        "Host:",
                        "Transfer-Encoding: chunked",
                        "Expect: 100-continue",
                        "",
                        "");

                    await connection.Receive(
                        "HTTP/1.1 100 Continue",
                        "",
                        "");
                    
                    // Send an invalid chunk prefix to cause an error.
                    await connection.Send(
                        "gg");

<<<<<<< HEAD
                    // Wait for the server to drain the request body and log an error.
                    // Time out after 10 seconds
                    for (int i = 0; i < 10 && !foundMessage; i++)
                    {
                        while (TestApplicationErrorLogger.Messages.TryDequeue(out var message))
                        {
                            if (message.EventId.Id == 17 && message.LogLevel == LogLevel.Information && message.Exception is BadHttpRequestException
                                && ((BadHttpRequestException)message.Exception).StatusCode == StatusCodes.Status400BadRequest)
                            {
                                foundMessage = true;
                                break;
                            }
                        }

                        if (!foundMessage)
                        {
                            await Task.Delay(TimeSpan.FromSeconds(1));
                        }
                    }

                    await connection.ReceiveEnd();
=======
                    // If 100 Continue sets HttpProtocol.HasResponseStarted to true,
                    // a success response will be produced before the server sees the
                    // bad chunk header above, making this test fail.
                    await connection.ReceiveForcedEnd(
                        "HTTP/1.1 400 Bad Request",
                        "Connection: close",
                        $"Date: {server.Context.DateHeaderValue}",
                        "Content-Length: 0",
                        "",
                        "");
>>>>>>> b0e1fa5e
                }
            }

            Assert.True(foundMessage, "Expected log not found");
        }

        [Fact]
        public async Task Sending100ContinueAndResponseSendsChunkTerminatorBeforeConsumingRequestBody()
        {
            using (var server = new TestServer(async httpContext =>
            {
                await httpContext.Request.Body.ReadAsync(new byte[1], 0, 1);
                await httpContext.Response.WriteAsync("hello, world");
            }, new TestServiceContext(LoggerFactory)))
            {
                using (var connection = server.CreateConnection())
                {
                    await connection.Send(
                        "POST / HTTP/1.1",
                        "Host:",
                        "Content-Length: 2",
                        "Expect: 100-continue",
                        "",
                        "");

                    await connection.Receive(
                        "HTTP/1.1 100 Continue",
                        "",
                        "");

                    await connection.Send(
                        "a");

                    await connection.Receive(
                        "HTTP/1.1 200 OK",
                        $"Date: {server.Context.DateHeaderValue}",
                        $"Transfer-Encoding: chunked",
                        "",
                        "c",
                        "hello, world",
                        "");

                    // If the expected behavior is regressed, this will hang because the
                    // server will try to consume the request body before flushing the chunked
                    // terminator.
                    await connection.Receive(
                        "0",
                        "",
                        "");
                }
            }
        }

        [Theory]
        [MemberData(nameof(ConnectionAdapterData))]
        public async Task Http11ResponseSentToHttp10Request(ListenOptions listenOptions)
        {
            var serviceContext = new TestServiceContext(LoggerFactory);

            using (var server = new TestServer(TestApp.EchoApp, serviceContext, listenOptions))
            {
                using (var connection = server.CreateConnection())
                {
                    await connection.Send(
                        "POST / HTTP/1.0",
                        "Content-Length: 11",
                        "",
                        "Hello World");
                    await connection.ReceiveEnd(
                        "HTTP/1.1 200 OK",
                        "Connection: close",
                        $"Date: {serviceContext.DateHeaderValue}",
                        "",
                        "Hello World");
                }
            }
        }

        [Theory]
        [MemberData(nameof(ConnectionAdapterData))]
        public async Task ZeroContentLengthSetAutomaticallyAfterNoWrites(ListenOptions listenOptions)
        {
            var testContext= new TestServiceContext(LoggerFactory);

            using (var server = new TestServer(TestApp.EmptyApp, testContext, listenOptions))
            {
                using (var connection = server.CreateConnection())
                {
                    await connection.Send(
                        "GET / HTTP/1.1",
                        "Host:",
                        "",
                        "GET / HTTP/1.0",
                        "Connection: keep-alive",
                        "",
                        "");
                    await connection.ReceiveEnd(
                        "HTTP/1.1 200 OK",
                        $"Date: {testContext.DateHeaderValue}",
                        "Content-Length: 0",
                        "",
                        "HTTP/1.1 200 OK",
                        "Connection: keep-alive",
                        $"Date: {testContext.DateHeaderValue}",
                        "Content-Length: 0",
                        "",
                        "");
                }
            }
        }

        [Theory]
        [MemberData(nameof(ConnectionAdapterData))]
        public async Task ZeroContentLengthSetAutomaticallyForNonKeepAliveRequests(ListenOptions listenOptions)
        {
            var testContext= new TestServiceContext(LoggerFactory);

            using (var server = new TestServer(async httpContext =>
            {
                Assert.Equal(0, await httpContext.Request.Body.ReadAsync(new byte[1], 0, 1).TimeoutAfter(TestConstants.DefaultTimeout));
            }, testContext, listenOptions))
            {
                using (var connection = server.CreateConnection())
                {
                    await connection.Send(
                        "GET / HTTP/1.1",
                        "Host:",
                        "Connection: close",
                        "",
                        "");
                    await connection.ReceiveEnd(
                        "HTTP/1.1 200 OK",
                        "Connection: close",
                        $"Date: {testContext.DateHeaderValue}",
                        "Content-Length: 0",
                        "",
                        "");
                }

                using (var connection = server.CreateConnection())
                {
                    await connection.Send(
                        "GET / HTTP/1.0",
                        "",
                        "");
                    await connection.ReceiveEnd(
                        "HTTP/1.1 200 OK",
                        "Connection: close",
                        $"Date: {testContext.DateHeaderValue}",
                        "Content-Length: 0",
                        "",
                        "");
                }
            }
        }

        [Theory]
        [MemberData(nameof(ConnectionAdapterData))]
        public async Task ZeroContentLengthNotSetAutomaticallyForHeadRequests(ListenOptions listenOptions)
        {
            var testContext= new TestServiceContext(LoggerFactory);

            using (var server = new TestServer(TestApp.EmptyApp, testContext, listenOptions))
            {
                using (var connection = server.CreateConnection())
                {
                    await connection.Send(
                        "HEAD / HTTP/1.1",
                        "Host:",
                        "",
                        "");
                    await connection.ReceiveEnd(
                        "HTTP/1.1 200 OK",
                        $"Date: {testContext.DateHeaderValue}",
                        "",
                        "");
                }
            }
        }

        [Theory]
        [MemberData(nameof(ConnectionAdapterData))]
        public async Task ZeroContentLengthNotSetAutomaticallyForCertainStatusCodes(ListenOptions listenOptions)
        {
            var testContext= new TestServiceContext(LoggerFactory);

            using (var server = new TestServer(async httpContext =>
            {
                var request = httpContext.Request;
                var response = httpContext.Response;

                using (var reader = new StreamReader(request.Body, Encoding.ASCII))
                {
                    var statusString = await reader.ReadLineAsync();
                    response.StatusCode = int.Parse(statusString);
                }
            }, testContext, listenOptions))
            {
                using (var connection = server.CreateConnection())
                {
                    await connection.Send(
                        "POST / HTTP/1.1",
                        "Host:",
                        "Content-Length: 3",
                        "",
                        "204POST / HTTP/1.1",
                        "Host:",
                        "Content-Length: 3",
                        "",
                        "205POST / HTTP/1.1",
                        "Host:",
                        "Content-Length: 3",
                        "",
                        "304POST / HTTP/1.1",
                        "Host:",
                        "Content-Length: 3",
                        "",
                        "200");
                    await connection.ReceiveEnd(
                        "HTTP/1.1 204 No Content",
                        $"Date: {testContext.DateHeaderValue}",
                        "",
                        "HTTP/1.1 205 Reset Content",
                        $"Date: {testContext.DateHeaderValue}",
                        "",
                        "HTTP/1.1 304 Not Modified",
                        $"Date: {testContext.DateHeaderValue}",
                        "",
                        "HTTP/1.1 200 OK",
                        $"Date: {testContext.DateHeaderValue}",
                        "Content-Length: 0",
                        "",
                        "");
                }
            }
        }

        [Theory]
        [MemberData(nameof(ConnectionAdapterData))]
        public async Task ConnectionClosedAfter101Response(ListenOptions listenOptions)
        {
            var testContext= new TestServiceContext(LoggerFactory);

            using (var server = new TestServer(async httpContext =>
            {
                var request = httpContext.Request;
                var stream = await httpContext.Features.Get<IHttpUpgradeFeature>().UpgradeAsync();
                var response = Encoding.ASCII.GetBytes("hello, world");
                await stream.WriteAsync(response, 0, response.Length);
            }, testContext, listenOptions))
            {
                using (var connection = server.CreateConnection())
                {
                    await connection.Send(
                        "GET / HTTP/1.1",
                        "Host:",
                        "Connection: Upgrade",
                        "",
                        "");
                    await connection.ReceiveForcedEnd(
                        "HTTP/1.1 101 Switching Protocols",
                        "Connection: Upgrade",
                        $"Date: {testContext.DateHeaderValue}",
                        "",
                        "hello, world");
                }

                using (var connection = server.CreateConnection())
                {
                    await connection.Send(
                        "GET / HTTP/1.0",
                        "Connection: keep-alive, Upgrade",
                        "",
                        "");
                    await connection.ReceiveForcedEnd(
                        "HTTP/1.1 101 Switching Protocols",
                        "Connection: Upgrade",
                        $"Date: {testContext.DateHeaderValue}",
                        "",
                        "hello, world");
                }
            }
        }

        [Theory]
        [MemberData(nameof(ConnectionAdapterData))]
        public async Task ThrowingResultsIn500Response(ListenOptions listenOptions)
        {
            var testContext= new TestServiceContext(LoggerFactory);

            bool onStartingCalled = false;

            using (var server = new TestServer(httpContext =>
            {
                var response = httpContext.Response;
                response.OnStarting(_ =>
                {
                    onStartingCalled = true;
                    return Task.CompletedTask;
                }, null);

                // Anything added to the ResponseHeaders dictionary is ignored
                response.Headers["Content-Length"] = "11";
                throw new Exception();
            }, testContext, listenOptions))
            {
                using (var connection = server.CreateConnection())
                {
                    await connection.Send(
                        "GET / HTTP/1.1",
                        "Host:",
                        "",
                        "GET / HTTP/1.1",
                        "Host:",
                        "Connection: close",
                        "",
                        "");
                    await connection.ReceiveForcedEnd(
                        "HTTP/1.1 500 Internal Server Error",
                        $"Date: {testContext.DateHeaderValue}",
                        "Content-Length: 0",
                        "",
                        "HTTP/1.1 500 Internal Server Error",
                        "Connection: close",
                        $"Date: {testContext.DateHeaderValue}",
                        "Content-Length: 0",
                        "",
                        "");
                }
            }

            Assert.False(onStartingCalled);
            Assert.Equal(2, TestApplicationErrorLogger.Messages.Where(message => message.LogLevel == LogLevel.Error).Count());
        }

        [Theory]
        [MemberData(nameof(ConnectionAdapterData))]
        public async Task ThrowingInOnStartingResultsInFailedWritesAnd500Response(ListenOptions listenOptions)
        {
            var callback1Called = false;
            var callback2CallCount = 0;

            var testContext= new TestServiceContext(LoggerFactory);

            using (var server = new TestServer(async httpContext =>
            {
                var onStartingException = new Exception();

                var response = httpContext.Response;
                response.OnStarting(_ =>
                {
                    callback1Called = true;
                    throw onStartingException;
                }, null);
                response.OnStarting(_ =>
                {
                    callback2CallCount++;
                    throw onStartingException;
                }, null);

                var writeException = await Assert.ThrowsAsync<ObjectDisposedException>(async () => await response.Body.FlushAsync());
                Assert.Same(onStartingException, writeException.InnerException);
            }, testContext, listenOptions))
            {
                using (var connection = server.CreateConnection())
                {
                    await connection.Send(
                        "GET / HTTP/1.1",
                        "Host:",
                        "",
                        "GET / HTTP/1.1",
                        "Host:",
                        "",
                        "");
                    await connection.ReceiveEnd(
                        "HTTP/1.1 500 Internal Server Error",
                        $"Date: {testContext.DateHeaderValue}",
                        "Content-Length: 0",
                        "",
                        "HTTP/1.1 500 Internal Server Error",
                        $"Date: {testContext.DateHeaderValue}",
                        "Content-Length: 0",
                        "",
                        "");
                }
            }

            // The first registered OnStarting callback should have been called,
            // since they are called LIFO order and the other one failed.
            Assert.False(callback1Called);
            Assert.Equal(2, callback2CallCount);
            Assert.Equal(2, TestApplicationErrorLogger.Messages.Where(message => message.LogLevel == LogLevel.Error).Count());
        }

        [Theory]
        [MemberData(nameof(ConnectionAdapterData))]
        public async Task ThrowingInOnCompletedIsLogged(ListenOptions listenOptions)
        {
            var testContext= new TestServiceContext(LoggerFactory);

            var onCompletedCalled1 = false;
            var onCompletedCalled2 = false;

            using (var server = new TestServer(async httpContext =>
            {
                var response = httpContext.Response;
                response.OnCompleted(_ =>
                {
                    onCompletedCalled1 = true;
                    throw new Exception();
                }, null);
                response.OnCompleted(_ =>
                {
                    onCompletedCalled2 = true;
                    throw new Exception();
                }, null);

                response.Headers["Content-Length"] = new[] { "11" };

                await response.Body.WriteAsync(Encoding.ASCII.GetBytes("Hello World"), 0, 11);
            }, testContext, listenOptions))
            {
                using (var connection = server.CreateConnection())
                {
                    await connection.Send(
                        "GET / HTTP/1.1",
                        "Host:",
                        "",
                        "");
                    await connection.ReceiveEnd(
                        "HTTP/1.1 200 OK",
                        $"Date: {testContext.DateHeaderValue}",
                        "Content-Length: 11",
                        "",
                        "Hello World");
                }
            }

            // All OnCompleted callbacks should be called even if they throw.
            Assert.Equal(2, TestApplicationErrorLogger.Messages.Where(message => message.LogLevel == LogLevel.Error).Count());
            Assert.True(onCompletedCalled1);
            Assert.True(onCompletedCalled2);
        }

        [Theory]
        [MemberData(nameof(ConnectionAdapterData))]
        public async Task ThrowingAfterWritingKillsConnection(ListenOptions listenOptions)
        {
            var testContext= new TestServiceContext(LoggerFactory);

            bool onStartingCalled = false;

            using (var server = new TestServer(async httpContext =>
            {
                var response = httpContext.Response;
                response.OnStarting(_ =>
                {
                    onStartingCalled = true;
                    return Task.FromResult<object>(null);
                }, null);

                response.Headers["Content-Length"] = new[] { "11" };
                await response.Body.WriteAsync(Encoding.ASCII.GetBytes("Hello World"), 0, 11);
                throw new Exception();
            }, testContext, listenOptions))
            {
                using (var connection = server.CreateConnection())
                {
                    await connection.Send(
                        "GET / HTTP/1.1",
                        "Host:",
                        "",
                        "");
                    await connection.ReceiveForcedEnd(
                        "HTTP/1.1 200 OK",
                        $"Date: {testContext.DateHeaderValue}",
                        "Content-Length: 11",
                        "",
                        "Hello World");
                }
            }

            Assert.True(onStartingCalled);
            Assert.Single(TestApplicationErrorLogger.Messages, message => message.LogLevel == LogLevel.Error);
        }

        [Theory]
        [MemberData(nameof(ConnectionAdapterData))]
        public async Task ThrowingAfterPartialWriteKillsConnection(ListenOptions listenOptions)
        {
            var testContext= new TestServiceContext(LoggerFactory);

            bool onStartingCalled = false;

            using (var server = new TestServer(async httpContext =>
            {
                var response = httpContext.Response;
                response.OnStarting(_ =>
                {
                    onStartingCalled = true;
                    return Task.FromResult<object>(null);
                }, null);

                response.Headers["Content-Length"] = new[] { "11" };
                await response.Body.WriteAsync(Encoding.ASCII.GetBytes("Hello"), 0, 5);
                throw new Exception();
            }, testContext, listenOptions))
            {
                using (var connection = server.CreateConnection())
                {
                    await connection.Send(
                        "GET / HTTP/1.1",
                        "Host:",
                        "",
                        "");
                    await connection.ReceiveForcedEnd(
                        "HTTP/1.1 200 OK",
                        $"Date: {testContext.DateHeaderValue}",
                        "Content-Length: 11",
                        "",
                        "Hello");
                }
            }

            Assert.True(onStartingCalled);
            Assert.Single(TestApplicationErrorLogger.Messages, message => message.LogLevel == LogLevel.Error);
        }

        [Theory]
        [MemberData(nameof(ConnectionAdapterData))]
        public async Task ThrowsOnWriteWithRequestAbortedTokenAfterRequestIsAborted(ListenOptions listenOptions)
        {
            // This should match _maxBytesPreCompleted in SocketOutput
            var maxBytesPreCompleted = 65536;

            // Ensure string is long enough to disable write-behind buffering
            var largeString = new string('a', maxBytesPreCompleted + 1);

            var writeTcs = new TaskCompletionSource<object>();
            var requestAbortedWh = new ManualResetEventSlim();
            var requestStartWh = new ManualResetEventSlim();

            using (var server = new TestServer(async httpContext =>
            {
                requestStartWh.Set();

                var response = httpContext.Response;
                var request = httpContext.Request;
                var lifetime = httpContext.Features.Get<IHttpRequestLifetimeFeature>();

                lifetime.RequestAborted.Register(() => requestAbortedWh.Set());
                Assert.True(requestAbortedWh.Wait(TestConstants.DefaultTimeout));

                try
                {
                    await response.WriteAsync(largeString, lifetime.RequestAborted);
                }
                catch (Exception ex)
                {
                    writeTcs.SetException(ex);
                    throw;
                }

                writeTcs.SetException(new Exception("This shouldn't be reached."));
            }, new TestServiceContext(LoggerFactory), listenOptions))
            {
                using (var connection = server.CreateConnection())
                {
                    await connection.Send(
                        "POST / HTTP/1.1",
                        "Host:",
                        "Content-Length: 0",
                        "",
                        "");

                    Assert.True(requestStartWh.Wait(TestConstants.DefaultTimeout));
                }

                // Write failed - can throw TaskCanceledException or OperationCanceledException,
                // dependending on how far the canceled write goes.
                await Assert.ThrowsAnyAsync<OperationCanceledException>(async () => await writeTcs.Task).TimeoutAfter(TestConstants.DefaultTimeout);

                // RequestAborted tripped
                Assert.True(requestAbortedWh.Wait(TestConstants.DefaultTimeout));
            }
        }

        [Theory]
        [MemberData(nameof(ConnectionAdapterData))]
        public async Task NoErrorsLoggedWhenServerEndsConnectionBeforeClient(ListenOptions listenOptions)
        {
            var testContext= new TestServiceContext(LoggerFactory);

            using (var server = new TestServer(async httpContext =>
            {
                var response = httpContext.Response;
                response.Headers["Content-Length"] = new[] { "11" };
                await response.Body.WriteAsync(Encoding.ASCII.GetBytes("Hello World"), 0, 11);
            }, testContext, listenOptions))
            {
                using (var connection = server.CreateConnection())
                {
                    await connection.Send(
                        "GET / HTTP/1.0",
                        "",
                        "");
                    await connection.ReceiveForcedEnd(
                        "HTTP/1.1 200 OK",
                        "Connection: close",
                        $"Date: {testContext.DateHeaderValue}",
                        "Content-Length: 11",
                        "",
                        "Hello World");
                }
            }

            Assert.Empty(TestApplicationErrorLogger.Messages.Where(message => message.LogLevel == LogLevel.Error));
        }

        [Theory]
        [MemberData(nameof(ConnectionAdapterData))]
        public async Task NoResponseSentWhenConnectionIsClosedByServerBeforeClientFinishesSendingRequest(ListenOptions listenOptions)
        {
            var testContext= new TestServiceContext(LoggerFactory);

            using (var server = new TestServer(httpContext =>
            {
                httpContext.Abort();
                return Task.CompletedTask;
            }, testContext, listenOptions))
            {
                using (var connection = server.CreateConnection())
                {
                    await connection.Send(
                        "POST / HTTP/1.0",
                        "Content-Length: 1",
                        "",
                        "");
                    await connection.ReceiveForcedEnd();
                }
            }
        }

        [Theory]
        [MemberData(nameof(ConnectionAdapterData))]
        public async Task ResponseHeadersAreResetOnEachRequest(ListenOptions listenOptions)
        {
            var testContext= new TestServiceContext(LoggerFactory);

            IHeaderDictionary originalResponseHeaders = null;
            var firstRequest = true;

            using (var server = new TestServer(httpContext =>
            {
                var responseFeature = httpContext.Features.Get<IHttpResponseFeature>();

                if (firstRequest)
                {
                    originalResponseHeaders = responseFeature.Headers;
                    responseFeature.Headers = new HttpResponseHeaders();
                    firstRequest = false;
                }
                else
                {
                    Assert.Same(originalResponseHeaders, responseFeature.Headers);
                }

                return Task.CompletedTask;
            }, testContext, listenOptions))
            {
                using (var connection = server.CreateConnection())
                {
                    await connection.Send(
                        "GET / HTTP/1.1",
                        "Host:",
                        "",
                        "GET / HTTP/1.1",
                        "Host:",
                        "",
                        "");
                    await connection.ReceiveEnd(
                        "HTTP/1.1 200 OK",
                        $"Date: {testContext.DateHeaderValue}",
                        "Content-Length: 0",
                        "",
                        "HTTP/1.1 200 OK",
                        $"Date: {testContext.DateHeaderValue}",
                        "Content-Length: 0",
                        "",
                        "");
                }
            }
        }

        [Theory]
        [MemberData(nameof(ConnectionAdapterData))]
        public async Task OnStartingCallbacksAreCalledInLastInFirstOutOrder(ListenOptions listenOptions)
        {
            const string response = "hello, world";

            var testContext= new TestServiceContext(LoggerFactory);

            var callOrder = new Stack<int>();
            var onStartingTcs = new TaskCompletionSource<object>();

            using (var server = new TestServer(async context =>
            {
                context.Response.OnStarting(_ =>
                {
                    callOrder.Push(1);
                    onStartingTcs.SetResult(null);
                    return Task.CompletedTask;
                }, null);
                context.Response.OnStarting(_ =>
                {
                    callOrder.Push(2);
                    return Task.CompletedTask;
                }, null);

                context.Response.ContentLength = response.Length;
                await context.Response.WriteAsync(response);
            }, testContext, listenOptions))
            {
                using (var connection = server.CreateConnection())
                {
                    await connection.Send(
                        "GET / HTTP/1.1",
                        "Host:",
                        "",
                        "");
                    await connection.ReceiveEnd(
                        "HTTP/1.1 200 OK",
                        $"Date: {testContext.DateHeaderValue}",
                        $"Content-Length: {response.Length}",
                        "",
                        "hello, world");

                    // Wait for all callbacks to be called.
                    await onStartingTcs.Task.TimeoutAfter(TestConstants.DefaultTimeout);
                }
            }

            Assert.Equal(1, callOrder.Pop());
            Assert.Equal(2, callOrder.Pop());
        }

        [Theory]
        [MemberData(nameof(ConnectionAdapterData))]
        public async Task OnCompletedCallbacksAreCalledInLastInFirstOutOrder(ListenOptions listenOptions)
        {
            const string response = "hello, world";

            var testContext= new TestServiceContext(LoggerFactory);

            var callOrder = new Stack<int>();
            var onCompletedTcs = new TaskCompletionSource<object>();

            using (var server = new TestServer(async context =>
            {
                context.Response.OnCompleted(_ =>
                {
                    callOrder.Push(1);
                    onCompletedTcs.SetResult(null);
                    return Task.CompletedTask;
                }, null);
                context.Response.OnCompleted(_ =>
                {
                    callOrder.Push(2);
                    return Task.CompletedTask;
                }, null);

                context.Response.ContentLength = response.Length;
                await context.Response.WriteAsync(response);
            }, testContext, listenOptions))
            {
                using (var connection = server.CreateConnection())
                {
                    await connection.Send(
                        "GET / HTTP/1.1",
                        "Host:",
                        "",
                        "");
                    await connection.ReceiveEnd(
                        "HTTP/1.1 200 OK",
                        $"Date: {testContext.DateHeaderValue}",
                        $"Content-Length: {response.Length}",
                        "",
                        "hello, world");

                    // Wait for all callbacks to be called.
                    await onCompletedTcs.Task.TimeoutAfter(TestConstants.DefaultTimeout);
                }
            }

            Assert.Equal(1, callOrder.Pop());
            Assert.Equal(2, callOrder.Pop());
        }


        [Fact]
        public async Task SynchronousWritesAllowedByDefault()
        {
            var firstRequest = true;

            using (var server = new TestServer(async context =>
            {
                var bodyControlFeature = context.Features.Get<IHttpBodyControlFeature>();
                Assert.True(bodyControlFeature.AllowSynchronousIO);

                context.Response.ContentLength = 6;

                if (firstRequest)
                {
                    context.Response.Body.Write(Encoding.ASCII.GetBytes("Hello1"), 0, 6);
                    firstRequest = false;
                }
                else
                {
                    bodyControlFeature.AllowSynchronousIO = false;

                    // Synchronous writes now throw.
                    var ioEx = Assert.Throws<InvalidOperationException>(() => context.Response.Body.Write(Encoding.ASCII.GetBytes("What!?"), 0, 6));
                    Assert.Equal(CoreStrings.SynchronousWritesDisallowed, ioEx.Message);

                    await context.Response.Body.WriteAsync(Encoding.ASCII.GetBytes("Hello2"), 0, 6);
                }
            }, new TestServiceContext(LoggerFactory)))
            {
                using (var connection = server.CreateConnection())
                {
                    await connection.SendEmptyGet();
                    await connection.Receive(
                        "HTTP/1.1 200 OK",
                        $"Date: {server.Context.DateHeaderValue}",
                        "Content-Length: 6",
                        "",
                        "Hello1");

                    await connection.SendEmptyGet();
                    await connection.Receive(
                        "HTTP/1.1 200 OK",
                        $"Date: {server.Context.DateHeaderValue}",
                        "Content-Length: 6",
                        "",
                        "Hello2");
                }
            }
        }

        [Fact]
        public async Task SynchronousWritesCanBeDisallowedGlobally()
        {
            var testContext = new TestServiceContext(LoggerFactory)
            {
                ServerOptions = { AllowSynchronousIO = false }
            };

            using (var server = new TestServer(context =>
            {
                var bodyControlFeature = context.Features.Get<IHttpBodyControlFeature>();
                Assert.False(bodyControlFeature.AllowSynchronousIO);

                context.Response.ContentLength = 6;

                // Synchronous writes now throw.
                var ioEx = Assert.Throws<InvalidOperationException>(() => context.Response.Body.Write(Encoding.ASCII.GetBytes("What!?"), 0, 6));
                Assert.Equal(CoreStrings.SynchronousWritesDisallowed, ioEx.Message);

                return context.Response.Body.WriteAsync(Encoding.ASCII.GetBytes("Hello!"), 0, 6);
            }, testContext))
            {
                using (var connection = server.CreateConnection())
                {
                    await connection.Send(
                        "GET / HTTP/1.1",
                        "Host:",
                        "",
                        "");
                    await connection.Receive(
                        "HTTP/1.1 200 OK",
                        $"Date: {server.Context.DateHeaderValue}",
                        "Content-Length: 6",
                        "",
                        "Hello!");
                }
            }
        }

        [Fact]
        public async Task ConnectionClosedWhenResponseDoesNotSatisfyMinimumDataRate()
        {
            using (StartLog(out var loggerFactory, "ConnClosedWhenRespDoesNotSatisfyMin"))
            {
                var logger = loggerFactory.CreateLogger($"{ typeof(ResponseTests).FullName}.{ nameof(ConnectionClosedWhenResponseDoesNotSatisfyMinimumDataRate)}");
                const int chunkSize = 1024;
                const int chunks = 256 * 1024;
                var responseSize = chunks * chunkSize;
                var chunkData = new byte[chunkSize];

                var responseRateTimeoutMessageLogged = new TaskCompletionSource<object>();
                var connectionStopMessageLogged = new TaskCompletionSource<object>();
                var requestAborted = new TaskCompletionSource<object>();

                var mockKestrelTrace = new Mock<IKestrelTrace>();
                mockKestrelTrace
                    .Setup(trace => trace.ResponseMininumDataRateNotSatisfied(It.IsAny<string>(), It.IsAny<string>()))
                    .Callback(() => responseRateTimeoutMessageLogged.SetResult(null));
                mockKestrelTrace
                    .Setup(trace => trace.ConnectionStop(It.IsAny<string>()))
                    .Callback(() => connectionStopMessageLogged.SetResult(null));;

                var testContext = new TestServiceContext
                {
                    LoggerFactory = loggerFactory,
                    Log = mockKestrelTrace.Object,
                    SystemClock = new SystemClock(),
                    ServerOptions =
                    {
                        Limits =
                        {
                            MinResponseDataRate = new MinDataRate(bytesPerSecond: double.MaxValue, gracePeriod: TimeSpan.FromSeconds(2))
                        }
                    }
                };

                var listenOptions = new ListenOptions(new IPEndPoint(IPAddress.Loopback, 0));
                listenOptions.ConnectionAdapters.Add(new LoggingConnectionAdapter(loggerFactory.CreateLogger<LoggingConnectionAdapter>()));

                var appLogger = loggerFactory.CreateLogger("App");
                async Task App(HttpContext context)
                {
                    appLogger.LogInformation("Request received");
                    context.RequestAborted.Register(() => requestAborted.SetResult(null));

                    context.Response.ContentLength = responseSize;

                    for (var i = 0; i < chunks; i++)
                    {
                        await context.Response.Body.WriteAsync(chunkData, 0, chunkData.Length, context.RequestAborted);
                        appLogger.LogInformation("Wrote chunk of {chunkSize} bytes", chunkSize);
                    }
                }

                using (var server = new TestServer(App, testContext, listenOptions))
                {
                    using (var connection = server.CreateConnection())
                    {
                        logger.LogInformation("Sending request");
                        await connection.Send(
                            "GET / HTTP/1.1",
                            "Host:",
                            "",
                            "");

                        logger.LogInformation("Sent request");

                        var sw = Stopwatch.StartNew();
                        logger.LogInformation("Waiting for connection to abort.");

                        await requestAborted.Task.TimeoutAfter(TimeSpan.FromSeconds(60));
                        await responseRateTimeoutMessageLogged.Task.TimeoutAfter(TimeSpan.FromSeconds(10));
                        await connectionStopMessageLogged.Task.TimeoutAfter(TimeSpan.FromSeconds(10));

                        await AssertStreamAborted(connection.Reader.BaseStream, chunkSize * chunks);

                        sw.Stop();
                        logger.LogInformation("Connection was aborted after {totalMilliseconds}ms.", sw.ElapsedMilliseconds);
                    }
                }
            }
        }

        [Fact]
        public async Task HttpsConnectionClosedWhenResponseDoesNotSatisfyMinimumDataRate()
        {
            const int chunkSize = 1024;
            const int chunks = 256 * 1024;
            var chunkData = new byte[chunkSize];

            var certificate = new X509Certificate2(TestResources.TestCertificatePath, "testPassword");

            var responseRateTimeoutMessageLogged = new TaskCompletionSource<object>();
            var connectionStopMessageLogged = new TaskCompletionSource<object>();
            var aborted = new TaskCompletionSource<object>();

            var mockKestrelTrace = new Mock<IKestrelTrace>();
            mockKestrelTrace
                .Setup(trace => trace.ResponseMininumDataRateNotSatisfied(It.IsAny<string>(), It.IsAny<string>()))
                .Callback(() => responseRateTimeoutMessageLogged.SetResult(null));
            mockKestrelTrace
                .Setup(trace => trace.ConnectionStop(It.IsAny<string>()))
                .Callback(() => connectionStopMessageLogged.SetResult(null));

            var testContext = new TestServiceContext(LoggerFactory, mockKestrelTrace.Object)
            {
                SystemClock = new SystemClock(),
                ServerOptions =
                {
                    Limits =
                    {
                        MinResponseDataRate = new MinDataRate(bytesPerSecond: double.MaxValue, gracePeriod: TimeSpan.FromSeconds(2))
                    }
                }
            };

            var listenOptions = new ListenOptions(new IPEndPoint(IPAddress.Loopback, 0))
            {
                ConnectionAdapters =
                {
                    new HttpsConnectionAdapter(new HttpsConnectionAdapterOptions { ServerCertificate = certificate })
                }
            };

            using (var server = new TestServer(async context =>
            {
                context.RequestAborted.Register(() =>
                {
                    aborted.SetResult(null);
                });

                context.Response.ContentLength = chunks * chunkSize;

                for (var i = 0; i < chunks; i++)
                {
                    await context.Response.Body.WriteAsync(chunkData, 0, chunkData.Length, context.RequestAborted);
                }
            }, testContext, listenOptions))
            {
                using (var connection = server.CreateConnection())
                {
                    using (var sslStream = new SslStream(connection.Reader.BaseStream, false, (sender, cert, chain, errors) => true, null))
                    {
                        await sslStream.AuthenticateAsClientAsync("localhost", new X509CertificateCollection(), SslProtocols.Tls12 | SslProtocols.Tls11, false);

                        var request = Encoding.ASCII.GetBytes("GET / HTTP/1.1\r\nHost:\r\n\r\n");
                        await sslStream.WriteAsync(request, 0, request.Length);

                        await aborted.Task.TimeoutAfter(TimeSpan.FromSeconds(60));
                        await responseRateTimeoutMessageLogged.Task.TimeoutAfter(TimeSpan.FromSeconds(10));
                        await connectionStopMessageLogged.Task.TimeoutAfter(TimeSpan.FromSeconds(10));

                        // Temporary workaround for a deadlock when reading from an aborted client SslStream on Mac and Linux.
                        if (TestPlatformHelper.IsWindows)
                        {
                            await AssertStreamAborted(sslStream, chunkSize * chunks);
                        }
                        else
                        {
                            await AssertStreamAborted(connection.Reader.BaseStream, chunkSize * chunks);
                        }
                    }
                }
            }
        }

        [Fact]
        public async Task ConnectionNotClosedWhenClientSatisfiesMinimumDataRateGivenLargeResponseChunks()
        {
            var chunkSize = 64 * 128 * 1024;
            var chunkCount = 4;
            var chunkData = new byte[chunkSize];

            var requestAborted = false;
            var mockKestrelTrace = new Mock<IKestrelTrace>();

            var testContext = new TestServiceContext
            {
                Log = mockKestrelTrace.Object,
                SystemClock = new SystemClock(),
                ServerOptions =
                {
                    Limits =
                    {
                        MinResponseDataRate = new MinDataRate(bytesPerSecond: 240, gracePeriod: TimeSpan.FromSeconds(2))
                    }
                }
            };

            var listenOptions = new ListenOptions(new IPEndPoint(IPAddress.Loopback, 0));

            async Task App(HttpContext context)
            {
                context.RequestAborted.Register(() =>
                {
                    requestAborted = true;
                });

                for (var i = 0; i < chunkCount; i++)
                {
                    await context.Response.Body.WriteAsync(chunkData, 0, chunkData.Length, context.RequestAborted);
                }
            }

            using (var server = new TestServer(App, testContext, listenOptions))
            {
                using (var connection = server.CreateConnection())
                {
                    // Close the connection with the last request so AssertStreamCompleted actually completes.
                    await connection.Send(
                        "GET / HTTP/1.1",
                        "Host:",
                        "Connection: close",
                        "",
                        "");

                    var minTotalOutputSize = chunkCount * chunkSize;

                    // Make sure consuming a single chunk exceeds the 2 second timeout.
                    var targetBytesPerSecond = chunkSize / 4;
                    await AssertStreamCompleted(connection.Reader.BaseStream, minTotalOutputSize, targetBytesPerSecond);

                    mockKestrelTrace.Verify(t => t.ResponseMininumDataRateNotSatisfied(It.IsAny<string>(), It.IsAny<string>()), Times.Never());
                    mockKestrelTrace.Verify(t => t.ConnectionStop(It.IsAny<string>()), Times.Once());
                    Assert.False(requestAborted);
                }
            }
        }

        [Fact]
        public async Task  ConnectionNotClosedWhenClientSatisfiesMinimumDataRateGivenLargeResponseHeaders()
        {
            var headerSize = 1024 * 1024; // 1 MB for each header value
            var headerCount = 64; // 64 MB of headers per response
            var requestCount = 4; // Minimum of 256 MB of total response headers
            var headerValue = new string('a', headerSize);
            var headerStringValues = new StringValues(Enumerable.Repeat(headerValue, headerCount).ToArray());

            var requestAborted = false;
            var mockKestrelTrace = new Mock<IKestrelTrace>();

            var testContext = new TestServiceContext
            {
                Log = mockKestrelTrace.Object,
                SystemClock = new SystemClock(),
                ServerOptions =
                {
                    Limits =
                    {
                        MinResponseDataRate = new MinDataRate(bytesPerSecond: 240, gracePeriod: TimeSpan.FromSeconds(2))
                    }
                }
            };

            var listenOptions = new ListenOptions(new IPEndPoint(IPAddress.Loopback, 0));

            async Task App(HttpContext context)
            {
                context.RequestAborted.Register(() =>
                {
                    requestAborted = true;
                });

                context.Response.Headers[$"X-Custom-Header"] = headerStringValues;
                context.Response.ContentLength = 0;

                await context.Response.Body.FlushAsync();
            }

            using (var server = new TestServer(App, testContext, listenOptions))
            {
                using (var connection = server.CreateConnection())
                {
                    for (var i = 0; i < requestCount - 1; i++)
                    {
                        await connection.Send(
                            "GET / HTTP/1.1",
                            "Host:",
                            "",
                            "");
                    }

                    // Close the connection with the last request so AssertStreamCompleted actually completes.
                    await connection.Send(
                        "GET / HTTP/1.1",
                        "Host:",
                        "Connection: close",
                        "",
                        "");

                    var responseSize = headerSize * headerCount;
                    var minTotalOutputSize = requestCount * responseSize;

                    // Make sure consuming a single set of response headers exceeds the 2 second timeout.
                    var targetBytesPerSecond = responseSize / 4;
                    await AssertStreamCompleted(connection.Reader.BaseStream, minTotalOutputSize, targetBytesPerSecond);

                    mockKestrelTrace.Verify(t => t.ResponseMininumDataRateNotSatisfied(It.IsAny<string>(), It.IsAny<string>()), Times.Never());
                    mockKestrelTrace.Verify(t => t.ConnectionStop(It.IsAny<string>()), Times.Once());
                    Assert.False(requestAborted);
                }
            }
        }


        [Fact]
        public async Task NonZeroContentLengthFor304StatusCodeIsAllowed()
        {
            using (var server = new TestServer(httpContext =>
            {
                var response = httpContext.Response;
                response.StatusCode = StatusCodes.Status304NotModified;
                response.ContentLength = 42;

                return Task.CompletedTask;
            }, new TestServiceContext(LoggerFactory)))
            {
                using (var connection = server.CreateConnection())
                {
                    await connection.Send(
                        "GET / HTTP/1.1",
                        "Host:",
                        "",
                        "");
                    await connection.Receive(
                        "HTTP/1.1 304 Not Modified",
                        $"Date: {server.Context.DateHeaderValue}",
                        "Content-Length: 42",
                        "",
                        "");
                }
            }
        }

        private async Task AssertStreamAborted(Stream stream, int totalBytes)
        {
            var receiveBuffer = new byte[64 * 1024];
            var totalReceived = 0;

            try
            {
                while (totalReceived < totalBytes)
                {
                    var bytes = await stream.ReadAsync(receiveBuffer, 0, receiveBuffer.Length).TimeoutAfter(TimeSpan.FromSeconds(10));

                    if (bytes == 0)
                    {
                        break;
                    }

                    totalReceived += bytes;
                }
            }
            catch (IOException)
            {
                // This is expected given an abort.
            }

            Assert.True(totalReceived < totalBytes, $"{nameof(AssertStreamAborted)} Stream completed successfully.");
        }

        private async Task AssertStreamCompleted(Stream stream, long minimumBytes, int targetBytesPerSecond)
        {
            var receiveBuffer = new byte[64 * 1024];
            var received = 0;
            var totalReceived = 0;
            var startTime = DateTimeOffset.UtcNow;

            do
            {
                received = await stream.ReadAsync(receiveBuffer, 0, receiveBuffer.Length);
                totalReceived += received;

                var expectedTimeElapsed = TimeSpan.FromSeconds(totalReceived / targetBytesPerSecond);
                var timeElapsed = DateTimeOffset.UtcNow - startTime;
                if (timeElapsed < expectedTimeElapsed)
                {
                    await Task.Delay(expectedTimeElapsed - timeElapsed);
                }
            } while (received > 0);

            Assert.True(totalReceived >= minimumBytes, $"{nameof(AssertStreamCompleted)} Stream aborted prematurely.");
        }

        public static TheoryData<string, StringValues, string> NullHeaderData
        {
            get
            {
                var dataset = new TheoryData<string, StringValues, string>();

                // Unknown headers
                dataset.Add("NullString", (string)null, null);
                dataset.Add("EmptyString", "", "");
                dataset.Add("NullStringArray", new string[] { null }, null);
                dataset.Add("EmptyStringArray", new string[] { "" }, "");
                dataset.Add("MixedStringArray", new string[] { null, "" }, "");
                // Known headers
                dataset.Add("Location", (string)null, null);
                dataset.Add("Location", "", "");
                dataset.Add("Location", new string[] { null }, null);
                dataset.Add("Location", new string[] { "" }, "");
                dataset.Add("Location", new string[] { null, "" }, "");

                return dataset;
            }
        }
    }
}<|MERGE_RESOLUTION|>--- conflicted
+++ resolved
@@ -1634,11 +1634,7 @@
         }
 
         [Fact]
-<<<<<<< HEAD
         public async Task RequestDrainingFor100ContinueDoesNotBlockResponse()
-=======
-        public async Task Sending100ContinueDoesNotPreventAutomatic400Responses()
->>>>>>> b0e1fa5e
         {
             var foundMessage = false;
             using (var server = new TestServer(httpContext =>
@@ -1660,12 +1656,11 @@
                         "HTTP/1.1 100 Continue",
                         "",
                         "");
-                    
+
                     // Send an invalid chunk prefix to cause an error.
                     await connection.Send(
                         "gg");
 
-<<<<<<< HEAD
                     // Wait for the server to drain the request body and log an error.
                     // Time out after 10 seconds
                     for (int i = 0; i < 10 && !foundMessage; i++)
@@ -1687,7 +1682,40 @@
                     }
 
                     await connection.ReceiveEnd();
-=======
+                }
+            }
+
+            Assert.True(foundMessage, "Expected log not found");
+        }
+
+        [Fact]
+        public async Task Sending100ContinueDoesNotPreventAutomatic400Responses()
+        {
+            var foundMessage = false;
+            using (var server = new TestServer(httpContext =>
+            {
+                return httpContext.Request.Body.ReadAsync(new byte[1], 0, 1);
+            }, new TestServiceContext(LoggerFactory)))
+            {
+                using (var connection = server.CreateConnection())
+                {
+                    await connection.Send(
+                        "POST / HTTP/1.1",
+                        "Host:",
+                        "Transfer-Encoding: chunked",
+                        "Expect: 100-continue",
+                        "",
+                        "");
+
+                    await connection.Receive(
+                        "HTTP/1.1 100 Continue",
+                        "",
+                        "");
+
+                    // Send an invalid chunk prefix to cause an error.
+                    await connection.Send(
+                        "gg");
+
                     // If 100 Continue sets HttpProtocol.HasResponseStarted to true,
                     // a success response will be produced before the server sees the
                     // bad chunk header above, making this test fail.
@@ -1698,7 +1726,6 @@
                         "Content-Length: 0",
                         "",
                         "");
->>>>>>> b0e1fa5e
                 }
             }
 
