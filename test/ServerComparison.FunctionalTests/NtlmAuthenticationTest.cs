// Copyright (c) .NET Foundation. All rights reserved.
// Licensed under the Apache License, Version 2.0. See License.txt in the project root for license information.

using System.Net;
using System.Net.Http;
using System.Threading.Tasks;
using Microsoft.AspNetCore.Server.IntegrationTesting;
using Microsoft.AspNetCore.Testing.xunit;
using Microsoft.Extensions.Logging;
using Microsoft.Extensions.Logging.Testing;
using Xunit;
using Xunit.Abstractions;
using Xunit.Sdk;

namespace ServerComparison.FunctionalTests
{
    public class NtlmAuthenticationTests : LoggedTest
    {
        public NtlmAuthenticationTests(ITestOutputHelper output) : base(output)
        {
        }

<<<<<<< HEAD
        [ConditionalTheory, Trait("ServerComparison.FunctionalTests", "ServerComparison.FunctionalTests")]
=======
        [ConditionalTheory]
>>>>>>> eff3bf5a
        [OSSkipCondition(OperatingSystems.Linux)]
        [OSSkipCondition(OperatingSystems.MacOSX)]
        [InlineData(ServerType.IISExpress, RuntimeArchitecture.x86, ApplicationType.Portable, Skip = "https://github.com/aspnet/Hosting/issues/601")]
        [InlineData(ServerType.IISExpress, RuntimeArchitecture.x64, ApplicationType.Portable, Skip = "https://github.com/aspnet/IISIntegration/issues/1")]
        [InlineData(ServerType.WebListener, RuntimeArchitecture.x64, ApplicationType.Portable)]
        [InlineData(ServerType.WebListener, RuntimeArchitecture.x64, ApplicationType.Standalone)]
        public async Task NtlmAuthentication(ServerType serverType, RuntimeArchitecture architecture, ApplicationType applicationType)
        {
            var testName = $"NtlmAuthentication_{serverType}_{architecture}_{applicationType}";
            using (StartLog(out var loggerFactory, testName))
            {
                var logger = loggerFactory.CreateLogger("NtlmAuthenticationTest");

                var deploymentParameters = new DeploymentParameters(Helpers.GetApplicationPath(applicationType), serverType, RuntimeFlavor.CoreClr, architecture)
                {
                    EnvironmentName = "NtlmAuthentication", // Will pick the Start class named 'StartupNtlmAuthentication'
                    ServerConfigTemplateContent = Helpers.GetConfigContent(serverType, "NtlmAuthentication.config", nginxConfig: null),
                    SiteName = "NtlmAuthenticationTestSite", // This is configured in the NtlmAuthentication.config
                    TargetFramework = "netcoreapp2.0",
                    ApplicationType = applicationType
                };

                using (var deployer = ApplicationDeployerFactory.Create(deploymentParameters, loggerFactory))
                {
                    var deploymentResult = await deployer.DeployAsync();
                    var httpClient = deploymentResult.HttpClient;

                    // Request to base address and check if various parts of the body are rendered & measure the cold startup time.
                    var response = await RetryHelper.RetryRequest(() =>
                    {
                        return httpClient.GetAsync(string.Empty);
                    }, logger, deploymentResult.HostShutdownToken);

                    var responseText = await response.Content.ReadAsStringAsync();
                    try
                    {
                        Assert.Equal("Hello World", responseText);

                        logger.LogInformation("Testing /Anonymous");
                        response = await httpClient.GetAsync("/Anonymous");
                        responseText = await response.Content.ReadAsStringAsync();
                        Assert.Equal("Anonymous?True", responseText);
                        /* https://github.com/aspnet/ServerTests/issues/82
                        logger.LogInformation("Testing /Restricted");
                        response = await httpClient.GetAsync("/Restricted");
                        responseText = await response.Content.ReadAsStringAsync();
                        Assert.Equal(HttpStatusCode.Unauthorized, response.StatusCode);
                        Assert.Contains("NTLM", response.Headers.WwwAuthenticate.ToString());
                        Assert.Contains("Negotiate", response.Headers.WwwAuthenticate.ToString());

                        logger.LogInformation("Testing /RestrictedNTLM");
                        response = await httpClient.GetAsync("/RestrictedNTLM");
                        responseText = await response.Content.ReadAsStringAsync();
                        Assert.Equal(HttpStatusCode.Unauthorized, response.StatusCode);
                        Assert.Contains("NTLM", response.Headers.WwwAuthenticate.ToString());
                        // Note IIS can't restrict a challenge to a specific auth type, the native auth modules always add themselves.
                        // However WebListener can.
                        if (serverType == ServerType.WebListener)
                        {
                            Assert.DoesNotContain("Negotiate", response.Headers.WwwAuthenticate.ToString());
                        }
                        else if (serverType == ServerType.IISExpress)
                        {
                            Assert.Contains("Negotiate", response.Headers.WwwAuthenticate.ToString());
                        }

                        logger.LogInformation("Testing /Forbidden");
                        response = await httpClient.GetAsync("/Forbidden");
                        Assert.Equal(HttpStatusCode.Forbidden, response.StatusCode);
                        */
                        logger.LogInformation("Enabling Default Credentials");

                        // Change the http client to one that uses default credentials
                        httpClient = deploymentResult.CreateHttpClient(new HttpClientHandler() { UseDefaultCredentials = true });

                        logger.LogInformation("Testing /AutoForbid");
                        response = await httpClient.GetAsync("/AutoForbid");
                        responseText = await response.Content.ReadAsStringAsync();
                        Assert.Equal(HttpStatusCode.Forbidden, response.StatusCode);

                        logger.LogInformation("Testing /Restricted");
                        response = await httpClient.GetAsync("/Restricted");
                        responseText = await response.Content.ReadAsStringAsync();
                        Assert.Equal(HttpStatusCode.OK, response.StatusCode);
                        Assert.Equal("Negotiate", responseText);

                        logger.LogInformation("Testing /RestrictedNegotiate");
                        response = await httpClient.GetAsync("/RestrictedNegotiate");
                        responseText = await response.Content.ReadAsStringAsync();
                        Assert.Equal(HttpStatusCode.OK, response.StatusCode);
                        Assert.Equal("Negotiate", responseText);

                        logger.LogInformation("Testing /RestrictedNTLM");
                        if (serverType == ServerType.WebListener)
                        {
                            response = await httpClient.GetAsync("/RestrictedNTLM");
                            responseText = await response.Content.ReadAsStringAsync();
                            Assert.Equal(HttpStatusCode.OK, response.StatusCode);
                            Assert.Equal("NTLM", responseText);
                        }
                        else if (serverType == ServerType.IISExpress)
                        {
                            response = await httpClient.GetAsync("/RestrictedNTLM");
                            responseText = await response.Content.ReadAsStringAsync();
                            // This isn't a Forbidden because we authenticate with Negotiate and challenge for NTLM.
                            Assert.Equal(HttpStatusCode.Unauthorized, response.StatusCode);
                            // Note IIS can't restrict a challenge to a specific auth type, the native auth modules always add themselves,
                            // so both Negotiate and NTLM get sent again.
                        }
                    }
                    catch (XunitException)
                    {
                        logger.LogWarning(response.ToString());
                        logger.LogWarning(responseText);
                        throw;
                    }
                }
            }
        }
    }
}<|MERGE_RESOLUTION|>--- conflicted
+++ resolved
@@ -20,11 +20,7 @@
         {
         }
 
-<<<<<<< HEAD
-        [ConditionalTheory, Trait("ServerComparison.FunctionalTests", "ServerComparison.FunctionalTests")]
-=======
         [ConditionalTheory]
->>>>>>> eff3bf5a
         [OSSkipCondition(OperatingSystems.Linux)]
         [OSSkipCondition(OperatingSystems.MacOSX)]
         [InlineData(ServerType.IISExpress, RuntimeArchitecture.x86, ApplicationType.Portable, Skip = "https://github.com/aspnet/Hosting/issues/601")]
